--- conflicted
+++ resolved
@@ -171,12 +171,6 @@
                                                                                tacticId: String) {
     if (next < steps.length) {
       val nextStep = steps(next)
-<<<<<<< HEAD
-      KeYmaeraInterface.runTactic(proofId, nextStep.nodeId, nextStep.tacticsId, nextStep.formulaId, nextStep.id,
-        Some(tacticCompleted(steps, next + 1)), nextStep.input, nextStep.auto)
-    } else {
-      TaskManagement.finishedLoadingTask(proofId)
-=======
       steps(next) match {
         case nextStep : DispatchedTacticPOJO => {
           KeYmaeraInterface.runTactic(proofId, nextStep.nodeId, nextStep.tacticsId, nextStep.formulaId, nextStep.id,
@@ -186,8 +180,8 @@
           KeYmaeraInterface.runTerm(nextStep.id, nextStep.proofId, nextStep.nodeId, nextStep.clTerm, Some(tacticCompleted(steps, next + 1)))
         }
       }
-
->>>>>>> 13f187da
+    } else {
+      TaskManagement.finishedLoadingTask(proofId)
     }
   }
 }
