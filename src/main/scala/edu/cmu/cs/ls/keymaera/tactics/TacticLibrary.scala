--- conflicted
+++ resolved
@@ -54,13 +54,7 @@
       | locateSuccAnte(indecisive(true, true, true))
       | locateSucc(genInductionT(invGenerator))
       | eqLeftFind
-<<<<<<< HEAD
       | locateSuccAnte(indecisive(true, true, true, true))
-=======
-      // | locateSucc(EquivRightT) //@TODO ultimately address equivalences too.
-      // | locateAnte(EquivLeftT)
-      //| locateSuccAnte(indecisive(true, true, true, true)) //@TODO ultimately address equivalences too.
->>>>>>> 371b570b
     ) ~ arithmeticT
   }
 
