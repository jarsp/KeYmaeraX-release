--- conflicted
+++ resolved
@@ -13,11 +13,7 @@
   val parser = new KeYmaeraParser(false) 
   val alpParser = parser.ProofFileParser
 
-<<<<<<< HEAD
   "The Parser" should "place implicit parens correctly (a.k.a. resolve abiguities correctly)" in {
-=======
-  "The Parser" should "place implicit parens correctly (a.k.a. resolve ambiguities correctly))" in {
->>>>>>> 502613aa
     val equalPairs =
       ("\\forall x . (x > 2) & a", "(\\forall x . (x > 2)) & a") ::
       ("< ?p>q; > p > 1", "<?(p > q);>(p>1)") ::
@@ -30,9 +26,7 @@
       ("p - q - s = 0", "(p-q) - s = 0") ::
       ("p^2 >= 0", "(p^2) >= 0") ::
       ("p^2 + q^2 = s^2", "(p^2) + (q^2) = (s^2)") ::
-<<<<<<< HEAD
       ("p^5 * p^3 * q^2 >= 0", "(p^5) * (p^3) * (q^2) >= 0") ::
-=======
       ("p^5 * p^3 * q^2 >= 0", "(p^5) * (p^3) * (q^2) >= 0")::
       ("p^2^5 >= 0", "p^(2^5) >= 0")::
       ("< p:=1; > <p:=2; > p>0", "<p:=1;>(<p:=2;>p>0)") ::
@@ -42,7 +36,6 @@
       ("[ p:=1; p:=2; ++ p:=3] p>0", "[ {p:=1; p:=2;} ++ p:=3] p>0") ::
       ("[ p:=1; ++ p:=2; p:=3] p>0", "[ p:=1; ++ {p:=2; p:=3;}] p>0") ::
       ("[ p:=1; p:=2; p:=3*] p>0", "[ p:=1; p:=2; {p:=3;}*] p>0") ::
->>>>>>> 502613aa
       Nil
 
     for(pair <- equalPairs) {
