--- conflicted
+++ resolved
@@ -131,10 +131,6 @@
       ml = null
       l.terminateKernel()
       l.close()
-<<<<<<< HEAD
-      mathematicaExecutor.shutdown()
-=======
->>>>>>> 65265d6a
       println("...Done")
     }
   }
@@ -279,258 +275,6 @@
     true
   }
 
-<<<<<<< HEAD
-  def qe(f : Formula) : Formula = {
-    qeEvidence(f)._1
-  }
-
-  def qeEvidence(f : Formula) : (Formula, Evidence) = {
-    val input = new MExpr(new MExpr(Expr.SYMBOL,  "Reduce"),
-      Array(toMathematica(f), new MExpr(listExpr, new Array[MExpr](0)), new MExpr(Expr.SYMBOL, "Reals")))
-    val (output, result) = run(input)
-    result match {
-      case f : Formula =>
-        if (DEBUG) println("Mathematica QE result: " + f.prettyString)
-        (f, new ToolEvidence(immutable.Map("input" -> input.toString, "output" -> output)))
-      case _ => throw new Exception("Expected a formula from Reduce call but got a non-formula expression.")
-    }
-  }
-
-  private def flattenConjunctions(f: Formula): List[Formula] = {
-    var result: List[Formula] = Nil
-    ExpressionTraversal.traverse(new ExpressionTraversalFunction {
-      override def preF(p: PosInExpr, f: Formula): Either[Option[StopTraversal], Formula] = f match {
-        case And(l, r) => result = result ++ flattenConjunctions(l) ++ flattenConjunctions(r); Left(Some(ExpressionTraversal.stop))
-        case a => result = result :+ a; Left(Some(ExpressionTraversal.stop))
-      }
-    }, f)
-    result
-  }
-
-  def findCounterExample(fml: Formula): Option[Map[NamedSymbol, Term]] = {
-    val input = new MExpr(new MExpr(Expr.SYMBOL,  "FindInstance"),
-      Array(toMathematica(Not(fml)),
-        new MExpr(
-          listExpr,
-          StaticSemantics.symbols(fml).toList.sorted.map(s => toMathematica(s)).toArray),
-        new MExpr(Expr.SYMBOL, "Reals")))
-    val inputWithTO = new MExpr(new MExpr(Expr.SYMBOL,  "TimeConstrained"), Array(input, toMathematica(Number(TIMEOUT))))
-    run(inputWithTO) match {
-      case (_, cex: Formula) => cex match {
-        case False =>
-          if (DEBUG) println("No counterexample, Mathematica returned: " + cex.prettyString)
-          None
-        case _ =>
-          if (DEBUG) println("Counterexample " + cex.prettyString)
-          Some(flattenConjunctions(cex).map({
-            case Equal(name: NamedSymbol, value) => name -> value
-            case Equal(FuncOf(fn, _), value) => fn -> value
-          }).toMap)
-      }
-      case result =>
-        if (DEBUG) println("No counterexample, Mathematica returned: " + result)
-        None
-    }
-  }
-
-  def simulate(initial: Formula, stateRelation: Formula, steps: Int = 10, n: Int = 1): Simulation = {
-    // init[n_] := Map[List[#]&, FindInstance[a>=..., {a, ...}, Reals, n]] as pure function
-    val init = new MExpr(new MExpr(Expr.SYMBOL, "SetDelayed"), Array(
-      new MExpr(Expr.SYMBOL, "init"),
-        new MExpr(new MExpr(Expr.SYMBOL, "Function"), Array(
-          new MExpr(new MExpr(Expr.SYMBOL, "Map"), Array(
-            new MExpr(new MExpr(Expr.SYMBOL, "Function"), Array(new MExpr(listExpr, Array(new MExpr(Expr.SYMBOL, "#"))))),
-            new MExpr(new MExpr(Expr.SYMBOL,  "FindInstance"),
-            Array(toMathematica(initial),
-              new MExpr(
-                listExpr,
-                StaticSemantics.symbols(initial).toList.sorted.map(toMathematica).toArray),
-              new MExpr(Expr.SYMBOL, "Reals"),
-              new MExpr(Expr.SYMBOL, "#")))))))))
-    // step[pre_] := Module[{apre=a/.pre, ...}, FindInstance[apre>=..., {a, ...}, Reals]] as pure function
-    val (stepPreVars, stepPostVars) = StaticSemantics.symbols(stateRelation).partition(_.name.startsWith("pre"))
-    val pre2post = stepPostVars.filter(_.name != "t_").map(v => Variable("pre" + v.name, v.index, v.sort) -> v).toMap[NamedSymbol, NamedSymbol]
-    val stepModuleInit = stepPreVars.toList.sorted.map(s =>
-      new MExpr(new MExpr(Expr.SYMBOL, "Set"), Array(
-        toMathematica(s),
-        new MExpr(new MExpr(Expr.SYMBOL, "ReplaceAll"), Array(
-          toMathematica(pre2post.getOrElse(s, throw new IllegalArgumentException("No post variable for " + s.prettyString))),
-          new MExpr(Expr.SYMBOL, "#")))))).toArray
-    val step = new MExpr(new MExpr(Expr.SYMBOL, "SetDelayed"), Array(
-      new MExpr(Expr.SYMBOL, "step"),
-        new MExpr(new MExpr(Expr.SYMBOL, "Function"),
-          Array(new MExpr(new MExpr(Expr.SYMBOL, "Module"),
-            Array(new MExpr(listExpr, stepModuleInit),
-              new MExpr(new MExpr(Expr.SYMBOL,  "FindInstance"),
-              Array(toMathematica(stateRelation),
-                new MExpr(
-                  listExpr,
-                  stepPostVars.toList.sorted.map(toMathematica).toArray),
-                new MExpr(Expr.SYMBOL, "Reals")))))))))
-    // Map[N[NestList[step,#,steps]]&, init[n]]
-    val exec = new MExpr(new MExpr(Expr.SYMBOL, "Map"), Array(
-      new MExpr(new MExpr(Expr.SYMBOL, "Function"),
-        Array(new MExpr(new MExpr(Expr.SYMBOL, "N"), Array(new MExpr(new MExpr(Expr.SYMBOL, "NestList"),
-          Array(new MExpr(Expr.SYMBOL, "step"), new MExpr(Expr.SYMBOL, "#"), new MExpr(steps))))))),
-      new MExpr(new MExpr(Expr.SYMBOL, "Apply"), Array(new MExpr(Expr.SYMBOL, "init"),
-        new MExpr(listExpr, Array(new MExpr(n)))))))
-    // initial;step;simulate
-    val simulate = new MExpr(new MExpr(Expr.SYMBOL, "CompoundExpression"), Array(init, step, exec))
-
-    val executor: ToolExecutor[(String, List[List[Map[NamedSymbol, Number]]])] = ToolExecutor.defaultExecutor()
-    def convert(e: MExpr): List[List[Map[NamedSymbol, Number]]] = {
-      if (e.listQ() && e.args.forall(_.listQ())) {
-        val states: Array[Array[KExpr]] = e.args().map(_.args().map(MathematicaToKeYmaera.fromMathematica))
-        states.map(state => {
-          val endOfWorld = if (state.contains(False)) state.indexOf(False) else state.length
-          state.slice(0, endOfWorld).map({
-          case fml: Formula => flattenConjunctions(fml).map({
-              case Equal(name: NamedSymbol, value: Number) => name -> value
-              case Equal(FuncOf(fn, _), value: Number) => fn -> value
-              case s => throw new IllegalArgumentException("Expected state description Equal(...), but got " + s)
-            }).toMap
-          case s => throw new IllegalArgumentException("Expected state formula, but got " + s)
-        }).toList}).toList
-      } else throw new IllegalArgumentException("Expected list of simulation states, but got " + e)
-    }
-
-    val result = run(simulate, executor, convert)
-    executor.shutdown()
-    result._2
-  }
-
-  def simulateRun(initial: SimState, stateRelation: Formula, steps: Int = 10): SimRun = ???
-
-  @deprecated("Use findCounterExample instead")
-  def getCounterExample(f : Formula): String = {
-    val input = new MExpr(new MExpr(Expr.SYMBOL,  "FindInstance"),
-      Array(toMathematica(Not(f)), new MExpr(listExpr, StaticSemantics.symbols(f).toList.sorted.map(s => toMathematica(s)).toArray), new MExpr(Expr.SYMBOL, "Reals")))
-    val inputWithTO = new MExpr(new MExpr(Expr.SYMBOL,  "TimeConstrained"), Array(input, toMathematica(Number(TIMEOUT))))
-    try {
-      val (output, result) = run(inputWithTO)
-      result match {
-        case ff: Formula => KeYmaeraXPrettyPrinter(ff)
-        case _ => throw new NoCountExException("Mathematica cannot find counter examples for: " + KeYmaeraXPrettyPrinter(f))
-      }
-    } catch {
-      case e: MathematicaComputationAbortedException => throw new NoCountExException("Within " + TIMEOUT + " seconds, Mathematica cannot find counter examples for: " + KeYmaeraXPrettyPrinter(f))
-    }
-
-  }
-
-  override def diffSol(diffSys: DifferentialProgram, diffArg: Variable, iv: Map[Variable, Variable]): Option[Formula] =
-    diffSol(diffArg, iv, toDiffSys(diffSys, diffArg):_*)
-
-  /**
-   * Converts an expression into a differential equation system (list of x'=theta).
-   * Expected to be in NFContEvolve form.
-   * @param diffSys The expression form of the differential equation system.
-   * @param diffArg The name of the differential argument (dx/d diffArg = theta).
-   * @return The differential equation system.
-   */
-  // TODO convert more general forms
-  private def toDiffSys(diffSys: KExpr, diffArg: Variable): List[(Variable, Term)] = {
-    diffSys match {
-      // do not solve time for now (assumed to be there but should not be solved for)
-      // TODO remove restriction on t once ghost time is introduced
-      case Equal(Differential(x: Variable), theta) if x != diffArg =>  (x, theta) :: Nil
-      case Equal(DifferentialSymbol(x), theta) if x != diffArg =>  (x, theta) :: Nil
-      case Equal(Differential(x: Variable), theta) if x == diffArg =>  Nil
-      case Equal(DifferentialSymbol(x), theta) if x == diffArg =>  Nil
-      case And(lhs, rhs) => toDiffSys(lhs, diffArg) ::: toDiffSys(rhs, diffArg)
-      case _ => ???
-    }
-  }
-
-  /**
-   * Converts a system of differential equations given as DifferentialProgram into list of x'=theta
-   * @param diffSys The system of differential equations
-   * @param diffArg The name of the differential argument (dx/d diffArg = theta).
-   * @return The differential equation system in list form.
-   */
-  private def toDiffSys(diffSys: DifferentialProgram, diffArg: Variable): List[(Variable, Term)] = {
-    var result = List[(Variable, Term)]()
-    ExpressionTraversal.traverse(new ExpressionTraversalFunction {
-      override def preP(p: PosInExpr, e: Program): Either[Option[StopTraversal], Program] = e match {
-        case AtomicODE(DifferentialSymbol(x), theta) if x != diffArg => result = result :+ (x, theta); Left(None)
-        case AtomicODE(DifferentialSymbol(x), theta) if x == diffArg => Left(None)
-        case ODESystem(_, _) => Left(None)
-        case DifferentialProduct(_, _) => Left(None)
-      }
-    }, diffSys)
-    result
-  }
-
-  /**
-   * Computes the symbolic solution of a system of differential equations.
-   * @param diffArg The differential argument, i.e., d f(diffArg) / d diffArg.
-   * @param diffSys The system of differential equations of the form x' = theta.
-   * @return The solution if found; None otherwise
-   */
-  private def diffSol(diffArg: Variable, iv: Map[Variable, Variable], diffSys: (Variable, Term)*): Option[Formula] = {
-    val primedVars = diffSys.map(_._1)
-    val functionalizedTerms = diffSys.map{ case (x, theta) => ( x, functionalizeVars(theta, diffArg, primedVars:_*)) }
-    val mathTerms = functionalizedTerms.map{case (x, theta) =>
-      (new MExpr(toMathematica(DifferentialSymbol(x)), Array[MExpr](toMathematica(diffArg))), toMathematica(theta))}
-    val convertedDiffSys = mathTerms.map{case (x, theta) =>
-      new MExpr(MathematicaSymbols.EQUALS, Array[MExpr](x, theta))}
-
-    val functions = diffSys.map(t => toMathematica(functionalizeVars(t._1, diffArg)))
-
-    val initialValues = diffSys.map(t => toMathematica(
-      Equal(functionalizeVars(t._1, Number(BigDecimal(0)), primedVars:_*), iv(t._1))))
-
-    val input = new MExpr(new MExpr(Expr.SYMBOL, "DSolve"),
-      Array[MExpr](
-        new MExpr(Expr.SYM_LIST, (convertedDiffSys ++ initialValues).toArray),
-        new MExpr(Expr.SYM_LIST, functions.toArray),
-        toMathematica(diffArg)))
-    val (_, result) = run(input)
-    result match {
-      case f: Formula => Some(defunctionalize(f, diffArg, primedVars.map(_.name):_*))
-      case _ => None
-    }
-  }
-
-  /**
-   * Replaces all occurrences of variables vars in the specified term t with functions of argument arg.
-   * @param t The term.
-   * @param arg The function argument.
-   * @param vars The variables to functionalize.
-   * @return The term with variables replaced by functions.
-   */
-  private def functionalizeVars(t: Term, arg: Term, vars: Variable*) = ExpressionTraversal.traverse(
-    new ExpressionTraversalFunction {
-      override def postT(p: PosInExpr, e: Term): Either[Option[StopTraversal], Term] = e match {
-        case v@Variable(name, idx, sort) if vars.isEmpty || vars.contains(v) =>
-          Right(FuncOf(Function(name, idx, arg.sort, sort), arg))
-        case _ => Left(None)
-      }
-    }, t) match {
-    case Some(resultTerm) => resultTerm
-    case None => throw new IllegalArgumentException("Unable to functionalize " + t)
-  }
-
-  /**
-   * Replaces all functions with argument arg in formula f with a variable of the same name.
-   * @param f The formula.
-   * @param arg The function argument.
-   * @return The term with functions replaced by variables.
-   */
-  private def defunctionalize(f: Formula, arg: Term, fnNames: String*) = ExpressionTraversal.traverse(
-    new ExpressionTraversalFunction {
-      override def postT(p: PosInExpr, e: Term): Either[Option[StopTraversal], Term] = e match {
-        case FuncOf(Function(name, idx, _, range), fnArg) if arg == fnArg
-          && (fnNames.isEmpty || fnNames.contains(name)) => Right(Variable(name, idx, range))
-        case _ => Left(None)
-      }
-    }, f) match {
-    case Some(resultF) => resultF
-    case None => throw new IllegalArgumentException("Unable to defunctionalize " + f)
-  }
-
-=======
->>>>>>> 65265d6a
   /** Returns the version as (Major, Minor, Release) */
   private def getVersion: (String, String, String) = {
     ml.evaluate("$VersionNumber")
