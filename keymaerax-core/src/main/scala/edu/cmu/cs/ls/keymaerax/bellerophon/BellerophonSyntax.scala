/**
  * Copyright (c) Carnegie Mellon University.
  * See LICENSE.txt for the conditions of this license.
  */
package edu.cmu.cs.ls.keymaerax.bellerophon

import edu.cmu.cs.ls.keymaerax.btactics.{Augmentors, DerivationInfo, FormulaTools}
import edu.cmu.cs.ls.keymaerax.core._
import edu.cmu.cs.ls.keymaerax.parser.{Location, UnknownLocation}
import edu.cmu.cs.ls.keymaerax.pt.ProvableSig

object BelleExpr {
  private[keymaerax] val DEBUG = System.getProperty("DEBUG", "false")=="true"
  private[keymaerax] val RECHECK = System.getProperty("DEBUG", "false")=="true"
}

/**
 * Algebraic Data Type whose elements are well-formed Bellephoron tactic expressions.
 * See Table 1 of "Bellerophon: A Typed Language for Automated Deduction in a Uniform Substitution Calculus"
 *
 * @todo Consolidate the members of BelleExpr and finalize an abstract syntax.
 * @author Nathan Fulton
 * @see [[edu.cmu.cs.ls.keymaerax.bellerophon.SequentialInterpreter]]
 * @see [[edu.cmu.cs.ls.keymaerax.bellerophon]]
 */
abstract class BelleExpr(private var location: Location = UnknownLocation) {
  private[keymaerax] val DEBUG = BelleExpr.DEBUG
  // tactic combinators

  /** this & other: sequential composition executes other on the output of this, failing if either fail. */
  def &(other: BelleExpr)             = SeqTactic(this, other)
  /** this | other: alternative composition executes other if applying this fails, failing if both fail. */
  def |(other: BelleExpr)             = EitherTactic(this, other)
  /** this*: saturating repetition executes this tactic to a fixpoint, casting result to type annotation, diverging if no fixpoint. */
  def * = SaturateTactic(this)
  /** this+: saturating repetition executes this tactic to a fixpoint, requires at least one successful application */
  def + = this & this.*
  /** this*: bounded repetition executes this tactic to `times` number of times, failing if any of those repetitions fail. */
  def *(times: Int/*, annotation: BelleType*/) = RepeatTactic(this, times)
  /** <(e1,...,en): branching to run tactic `ei` on branch `i`, failing if any of them fail or if there are not exactly `n` branches. */
  @deprecated("Use & with explicit Idioms.< instead; import Idioms.<, so a & <(b,c)", since="4.2")
  def <(children: BelleExpr*)         = SeqTactic(this, BranchTactic(children))
  /** case _ of {fi => ei} uniform substitution case pattern applies the first ei such that fi uniformly substitutes to current provable for which ei does not fail, fails if the ei of all matching fi fail. */
  def U(p: (SequentType, RenUSubst => BelleExpr)*) = SeqTactic(this, USubstPatternTactic(p))
  /** partial: marks a tactic that is allowed to not close all its goals. */
  def partial(label: BelleLabel)      = PartialTactic(this, Some(label))
  /** partial: marks a tactic that is allowed to not close all its goals. */
  def partial                         = PartialTactic(this)
  //@todo Maybe support ?(e) or try(e) or optional(e) defined as this|skip

  override def toString: String = prettyString
  /** pretty-printed form of this Bellerophon tactic expression */
  def prettyString: String

  /** @note location is private so that it's not something that effects case class quality, and mutable so that it can be ignored when building up custom tactics. */
  def setLocation(newLocation: Location) = location = newLocation
  def getLocation = location
}

/** A BelleExpr that has a proper code name, so is not just used internally during application. */
trait NamedBelleExpr extends BelleExpr {
  /** The code name of this Belle Expression */
  val name: String

  override def prettyString = name
}

abstract case class BuiltInTactic(name: String) extends NamedBelleExpr {
  private[bellerophon] final def execute(provable: ProvableSig): ProvableSig = try {
    result(provable)
  } catch {
    case be: BelleError => throw be
    case t: Throwable => throw new BelleError(t.getMessage, t)
  }
  private[bellerophon] def result(provable : ProvableSig): ProvableSig
}
case class NamedTactic(name: String, tactic: BelleExpr) extends NamedBelleExpr {
  //@todo make this an assert.
  if(!DerivationInfo.hasCodeName(name)) println(s"WARNING: NamedTactic was named ${name} but this name does not appear in DerivationInfo's list of codeNames.")
}

/** ⎵: Placeholder for tactics. Reserved tactic expression */
class BelleDot() extends BelleExpr { override def prettyString = ">>_<<" }
object BelleDot extends BelleDot()

////////////////////////////////////////////////////////////////////////////////////////////////////
// Positional tactics
////////////////////////////////////////////////////////////////////////////////////////////////////

/** Applied at a position, AtPosition turns into a tactic of type T. Turns a position or position locator into a tactic.
  * That is, an AtPosition[T] tactic is essentially a function of type
  * {{{
  *   Position => T
  * }}}
  * but one that also supports indirect positioning via position locators that merely identify positions
  * {{{
  *   PositionLocator => T
  * }}}
  *
  * An AtPosition tactic `t` supports [[Position direct positions]] and indirect [[PositionLocator position locators]].
  *
  *   - `t(1)` applied at the first [[edu.cmu.cs.ls.keymaerax.core.Sequent.succ succedent]] formula.
  *   - `t(-1)` applied at the first [[edu.cmu.cs.ls.keymaerax.core.Sequent.ante antecedent]] formula.
  *   - `t(-4, 0::1::1::Nil)` applied at [[PosInExpr subexpression positioned at]] `.0.1.1` of the fourth antecedent formula,
  *     that is at the second child of the second child of the first child of the fourth antecedent formula in the sequent.
  *   - `t('L)` applied at the first applicable position in the [[edu.cmu.cs.ls.keymaerax.core.Sequent.ante antecedent]] (left side of the sequent).
  *   - `t('R)` applied at the first applicable position in the [[edu.cmu.cs.ls.keymaerax.core.Sequent.succ succedent]] (right side of the sequent).
  *   - `t('_)` applied at the first applicable position in the side of the sequent to which tactic `t` applies.
  *     The side of the sequent is uniquely determined by type of tactic.
  *   - `t('Llast)` applied at the last antecedent position (left side of the sequent).
  *   - `t('Rlast)` applied at the last succedent position (right side of the sequent).
  *
  * In addition, the formulas expected or sought for at the respective positions identified by the locators can be provided,
  * which is useful for tactic contract and tactic documentation purposes.
  * It is also useful for finding a corresponding formula by pattern matching.
  *
  *   - `t(2, fml)` applied at the second [[edu.cmu.cs.ls.keymaerax.core.Sequent.succ succedent]] formula,
  *     ensuring that the formula `fml` is at that position.
  *   - `t(-2, fml)` applied at the second [[edu.cmu.cs.ls.keymaerax.core.Sequent.ante antecedent]] formula,
  *     ensuring that the formula `fml` is at that position.
  *   - `t(5, 0::1::1::Nil, ex)` applied at [[PosInExpr subexpression positioned at]] `.0.1.1` of the fifth succedent formula,
  *     that is at the second child of the second child of the first child of the fifth succcedent formula in the sequent,
  *     ensuring that the expression `ex` is at that position.
  *   - `t('L, fml)` applied at the antecedent position (left side of the sequent)
  *     where the expected formula `fml` can be found (on the top level).
  *   - `t('R, fml)` applied at the succedent position (right side of the sequent)
  *     where the expected formula `fml` can be found (on the top level).
  *   - `t('_, fml)` applied at the suitable position (uniquely determined by type of tactic)
  *     where the expected formula `fml` can be found (on the top level).
  *
  * @author Stefan Mitsch
  * @author Andre Platzer
  */
trait AtPosition[T <: BelleExpr] extends BelleExpr with (PositionLocator => T) {
  import Find._

  /**
    * Returns the tactic that can be applied at the position identified by `locator`.
    *
    * @param locator The locator: Fixed, Find, LastAnte, or LastSucc
    * @return The tactic of type `T` that can be readily applied at the position identified by `locator` to any given BelleExpr.
    * @see [[PositionLocator]]
    */
  def apply(locator: PositionLocator): T

  /**
   * Applied at a fixed position.
   * @param position The position where this tactic will be applied at.
   * @return The tactic of type `T` that can be readily applied at the specified position to any given BelleExpr.
   * @note Convenience wrapper
   * @see [[apply(locator: PositionLocator)]]
   * @see [[Fixed]]
   */
  /*private[keymaerax]*/ final def apply(position: Position): T = apply(Fixed(position))
  /**
    * Applied at a fixed position, ensuring that the formula `expected` will be found at that position, verbatim.
    *
    * @param position The position where this tactic will be applied at.
    * @param expected the formula expected at `position`. Contract fails if that expectation is not met.
    * @return The tactic of type `T` that can be readily applied at the specified position to any given BelleExpr.
    * @note Convenience wrapper
    * @see [[apply(locator: PositionLocator)]]
    * @see [[Fixed]]
    */
  /*private[keymaerax]*/ final def apply(position: Position, expected: Formula): T = apply(Fixed(position, Some(expected)))
  /**
    * Applied at a fixed position, ensuring that the formula `expected` will be found at that position, verbatim.
    *
    * @param seqIdx The position where this tactic will be applied at (-1 based for antecedent, 1 based for succedent).
    * @param expected the formula expected at `position`. Contract fails if that expectation is not met.
    * @return The tactic of type `T` that can be readily applied at the specified position to any given BelleExpr.
    * @note Convenience wrapper
    * @see [[apply(locator: PositionLocator)]]
    * @see [[Fixed]]
    */
  final def apply(seqIdx: Int, expected: Formula): T = apply(Fixed(Position(seqIdx), Some(expected)))
  /**
    * Applied at a fixed position, ensuring that the formula `expected` will be found at that position, verbatim.
    *
    * @param seqIdx The position where this tactic will be applied at (-1 based for antecedent, 1 based for succedent).
    * @param expected the formula expected at `position`. Contract fails if that expectation is not met.
    * @return The tactic of type `T` that can be readily applied at the specified position to any given BelleExpr.
    * @note Convenience wrapper
    * @see [[apply(locator: PositionLocator)]]
    * @see [[Fixed]]
    */
  final def apply(seqIdx: Int, inExpr: List[Int], expected: Formula): T = apply(Fixed(Position(seqIdx, inExpr), Some(expected)))
  final def apply(seqIdx: Int, inExpr: PosInExpr, expected: Formula): T = apply(seqIdx, inExpr.pos, expected)
  private[ls] final def apply(position: SeqPos): T = apply(Fixed(Position(position)))

  /**
   * Applied at a fixed position in (signed) sequent position `seqIdx` at subexpression `inExpr`.
    *
    * @param seqIdx The signed index in the sequent (strictly negative index for antecedent, strictly positive for succedent).
   * @param inExpr Where to apply inside the formula at index seqIdx interpreted as a [[PosInExpr]].
   * @return The tactic of type `T` that can be readily applied at the specified position to any given BelleExpr.
   * @note Convenience wrapper
   * @see [[PosInExpr]]
   * @see [[apply(position: Position)]]
   * @see [[Fixed]]
   */
  final def apply(seqIdx: Int, inExpr: List[Int] = Nil): T = apply(Fixed(Position(seqIdx, inExpr)))
  final def apply(seqIdx: Int, inExpr: PosInExpr): T = apply(Fixed(Position(seqIdx, inExpr.pos)))
  /**
    * Returns the tactic at the position identified by `locator`.
    *
    * @param locator The locator symbol at which to apply this AtPosition:
    *                'L (find left),
    *                'R (find right),
    *                '_ (find left/right appropriately for tactic),
    *                'Llast (at last position in antecedent), or
    *                'Rlast (at last position in succedent).
    * @note Convenience wrapper
    * @see [[edu.cmu.cs.ls.keymaerax.bellerophon.AtPosition]]
    * @see [[apply(locator: PositionLocator)]]
    */
  //@todo turn into properly type-checkable locator arguments without going crazy long.
  final def apply(locator: Symbol): T = locator match {
    case 'L => apply(FindL(0, None))
    case 'R => apply(FindR(0, None))
    case '_ => this match {
      case _: BuiltInLeftTactic => apply(FindL(0, None))
      case _: BuiltInRightTactic => apply(FindR(0, None))
      case _ => throw new BelleError(s"Cannot determine whether this tactic is left/right. Please use 'L or 'R as appropriate.")
    }
    case 'Llast => apply(LastAnte(0))
    case 'Rlast => apply(LastSucc(0))
  }
  /**
    * Returns the tactic at the position identified by `locator`, ensuring that `locator` will yield the formula `expected` verbatim.
    *
    * @param locator The locator symbol at which to apply this AtPosition:
    *                'L (find left),
    *                'R (find right),
    *                '_ (find left/right appropriately for tactic),
    *                'Llast (at last position in antecedent), or
    *                'Rlast (at last position in succedent).
    * @param expected the formula expected at the position that `locator` identifies. Contract fails if that expectation is not met.
    * @note Convenience wrapper
    * @see [[edu.cmu.cs.ls.keymaerax.bellerophon.AtPosition]]
    * @see [[apply()]]
    */
  final def apply(locator: Symbol, expected: Expression): T = locator match {
    case 'L => apply(FindL(0, Some(expected)))
    case 'R => apply(FindR(0, Some(expected)))
    case '_ => this match {
      case _: BuiltInLeftTactic => apply(FindL(0, Some(expected)))
      case _: BuiltInRightTactic => apply(FindR(0, Some(expected)))
      case _ => throw new BelleError(s"Cannot determine whether this tactic is left/right. Please use 'L or 'R as appropriate.")
    }
    //@todo how to check expected formula?
    case 'Llast => println("INFO: will not check expected for 'Llast yet"); apply(LastAnte(0))
    case 'Rlast => println("INFO: will not check expected for 'Rlast yet"); apply(LastSucc(0))
  }

}

/** PositionTactics are tactics that can be [[AtPosition applied at positions]] giving ordinary tactics.
  *
  * @see [[AtPosition]] */
trait PositionalTactic extends BelleExpr with AtPosition[AppliedPositionTactic] {
  /** @note this should be called from within interpreters, but not by end-users */
  def computeResult(provable: ProvableSig, position: Position): ProvableSig
  final override def apply(locator: PositionLocator): AppliedPositionTactic = AppliedPositionTactic(this, locator)
}

abstract case class BuiltInPositionTactic(name: String) extends PositionalTactic with NamedBelleExpr

abstract case class BuiltInLeftTactic(name: String) extends PositionalTactic with NamedBelleExpr {
  final override def computeResult(provable: ProvableSig, position:Position) = position match {
    case p: AntePosition => computeAnteResult(provable, p)
    case _ => throw new BelleError("LeftTactics can only be applied at a AntePos")
  }

  def computeAnteResult(provable: ProvableSig, pos: AntePosition): ProvableSig
}

abstract case class BuiltInRightTactic(name: String) extends PositionalTactic with NamedBelleExpr {
  final override def computeResult(provable: ProvableSig, position:Position) = position match {
    case p: SuccPosition => computeSuccResult(provable, p)
    case _ => throw new BelleError("RightTactics can only be applied at a SuccPos")
  }

  def computeSuccResult(provable: ProvableSig, pos: SuccPosition) : ProvableSig
}


abstract case class DependentTwoPositionTactic(name: String) extends NamedBelleExpr {
  override def prettyString: String = s"UnappliedTwoPositionTactic of name ${name}" //@todo

  def computeExpr(p1: Position, p2: Position): DependentTactic

  def apply(p1: Position, p2: Position) = AppliedDependentTwoPositionTactic(this, p1, p2)
}

case class AppliedDependentTwoPositionTactic(t: DependentTwoPositionTactic, p1: Position, p2: Position) extends BelleExpr {
  /** pretty-printed form of this Bellerophon tactic expression */
  override def prettyString: String = t.prettyString + "(" + p1 + "," + p2 + ")"
}

/**
  * Stores the position tactic and position at which the tactic was applied.
  * Useful for storing execution traces.
  */
case class AppliedPositionTactic(positionTactic: BelleExpr with PositionalTactic, locator: PositionLocator) extends BelleExpr {
  import Augmentors._
  final def computeResult(provable: ProvableSig) : ProvableSig = try { locator match {
      //@note interprets PositionLocator
      case Fixed(pos, shape, exact) => shape match {
        case Some(f:Formula) =>
          require(provable.subgoals.size == 1, "Locator 'fixed with shape' applies only to provables with exactly 1 subgoal since otherwise ill-defined")
          //@note (implicit .apply needed to ensure subposition to pos.inExpr
          if (( exact && provable.subgoals.head.sub(pos).contains(f)) ||
              (!exact && UnificationMatch.unifiable(f, provable.subgoals.head.sub(pos).get).isDefined)) {
            positionTactic.computeResult(provable, pos)
          } else {
            throw new BelleError("Formula " + provable.subgoals.head.sub(pos) + " at position " + pos +
              " is not of expected shape " + f)
          }
        case None => positionTactic.computeResult(provable, pos)
      }
      case Find(goal, shape, start, exact) =>
        require(start.isTopLevel, "Start position must be top-level in sequent")
        require(start.isIndexDefined(provable.subgoals(goal)), "Start position must be valid in sequent")
        tryAllAfter(provable, goal, shape, start, exact, null)
      case LastAnte(goal) => positionTactic.computeResult(provable, AntePosition.base0(provable.subgoals(goal).ante.size-1))
      case LastSucc(goal) => positionTactic.computeResult(provable, SuccPosition.base0(provable.subgoals(goal).succ.size-1))
    }
  } catch {
    case be: BelleError => throw be
    case t: Throwable => throw new BelleError(t.getMessage, t)
  }

  /** Recursively tries the position tactic at positions at or after pos in the specified provable. */
<<<<<<< HEAD
  private def tryAllAfter(provable: ProvableSig, goal: Int, shape: Option[Formula], pos: Position, exact: Boolean,
                          cause: BelleError): ProvableSig =
=======
  private def tryAllAfter(provable: Provable, goal: Int, shape: Option[Expression], pos: Position, exact: Boolean,
                          cause: BelleError): Provable =
>>>>>>> c23b9c25
    if (pos.isIndexDefined(provable.subgoals(goal))) {
      try {
        shape match {
          case Some(f: Formula) if !exact && UnificationMatch.unifiable(f, provable.subgoals(goal)(pos.top)).isDefined =>
            positionTactic.computeResult(provable, pos)
          case Some(f: Formula) if !exact && UnificationMatch.unifiable(f, provable.subgoals(goal)(pos.top)).isEmpty =>
            tryAllAfter(provable, goal, shape, pos.advanceIndex(1), exact, new BelleError(s"Formula is not of expected shape", cause))
          case Some(f: Formula) if exact && provable.subgoals(goal)(pos.top) == f => positionTactic.computeResult(provable, pos)
          case Some(f: Formula) if exact && provable.subgoals(goal)(pos.top) != f =>
            tryAllAfter(provable, goal, shape, pos.advanceIndex(1), exact, new BelleError(s"Formula is not of expected shape", cause))
          case Some(t: Term) if exact =>
            val tPos = FormulaTools.posOf(provable.subgoals(goal)(pos.top), _ == t)
            if (tPos.isEmpty) tryAllAfter(provable, goal, shape, pos.advanceIndex(1), exact, new BelleError(s"Formula is not of expected shape", cause))
            else positionTactic.computeResult(provable, pos.topLevel ++ tPos.head)
          //@todo inexact terms
          case None => positionTactic.computeResult(provable, pos)
        }
      } catch {
        case e: Throwable =>
          val newCause = if (cause == null) new BelleError(s"Position tactic ${positionTactic.prettyString} is not " +
            s"applicable at ${pos.prettyString}", e)
          else new CompoundException(
            new BelleError(s"Position tactic ${positionTactic.prettyString} is not applicable at ${pos.prettyString}", e),
            cause)
          tryAllAfter(provable, goal, shape, pos.advanceIndex(1), exact, newCause)
      }
    } else throw cause

  override def prettyString = positionTactic.prettyString + "(" + locator.prettyString + ")"
}

abstract case class BuiltInTwoPositionTactic(name: String) extends NamedBelleExpr {
  /** @note this should be called from within interpreters, but not by end users. */
  def computeResult(provable : ProvableSig, posOne: Position, posTwo: Position) : ProvableSig

  /** Returns an explicit representation of the application of this tactic to the provided positions. */
  final def apply(posOne: Position, posTwo: Position): AppliedBuiltinTwoPositionTactic = AppliedBuiltinTwoPositionTactic(this, posOne, posTwo)
  /** Returns an explicit representation of the application of this tactic to the provided positions.
    *
    * @note Convenience wrapper
    */
  final def apply(posOne: Int, posTwo: Int): AppliedBuiltinTwoPositionTactic = apply(Position(posOne), Position(posTwo))
}

/** Motivation is similar to [[AppliedPositionTactic]], but for [[BuiltInTwoPositionTactic]] */
case class AppliedBuiltinTwoPositionTactic(positionTactic: BuiltInTwoPositionTactic, posOne: Position, posTwo: Position) extends BelleExpr {
  final def computeResult(provable: ProvableSig) : ProvableSig = try {
    positionTactic.computeResult(provable, posOne, posTwo)
  } catch {
    case be: BelleError => throw be
    case t: Throwable => throw new BelleError(t.getMessage, t)
  }

  override def prettyString = positionTactic.prettyString + "(" + posOne.prettyString + "," + posTwo.prettyString + ")"
}

/**
 * Dependent tactics compute a tactic to apply based on their input.
 * These tactics are probably not necessary very often, but are useful for idiomatic shortcuts.
 * See e.g., AtSubgoal.
  *
  * @note similar to the ConstructionTactics in the old framework, except they should not be necessary
 *       nearly as often because BuiltIns have direct access to a Provable.
 * @param name The name of the tactic.
 * @todo is there a short lambda abstraction notation as syntactic sugar?
 */
abstract case class DependentTactic(name: String) extends NamedBelleExpr {
  def computeExpr(provable: ProvableSig): BelleExpr = throw new BelleError("Not implemented")
  def computeExpr(e: BelleValue with BelleError): BelleExpr = throw e
  /** Generic computeExpr; prefer overriding computeExpr(Provable) and computeExpr(BelleError) */
  def computeExpr(v : BelleValue): BelleExpr = try { v match {
      case BelleProvable(provable, _) => computeExpr(provable)
      case e: BelleError => computeExpr(e)
    }
  } catch {
    case be: BelleError => throw be
    case t: Throwable => if (DEBUG) t.printStackTrace(); throw new BelleError(t.getMessage, t)
  }
}
abstract class SingleGoalDependentTactic(override val name: String) extends DependentTactic(name) {
  def computeExpr(sequent: Sequent): BelleExpr
  final override def computeExpr(provable: ProvableSig): BelleExpr = {
    require(provable.subgoals.size == 1, "Exactly 1 subgoal expected, but got " + provable.subgoals.size)
    computeExpr(provable.subgoals.head)
  }
}
/** DependentPositionTactics are tactics that can be [[AtPosition applied at positions]] giving dependent tactics.
  *
  * @see [[AtPosition]] */
abstract case class DependentPositionTactic(name: String) extends NamedBelleExpr with AtPosition[DependentTactic] {
  override def apply(locator: PositionLocator): AppliedDependentPositionTactic = new AppliedDependentPositionTactic(this, locator)
  override def prettyString: String = "DependentPositionTactic(" + name + ")"
  /** Create the actual tactic to be applied at position pos */
  def factory(pos: Position): DependentTactic
}
abstract case class InputTactic[T](name: String, input: T) extends BelleExpr {
  //@todo extends NamedBelleExpr
  def computeExpr(): BelleExpr
  override def prettyString: String = "input(" + input + ")"
}

abstract class DependentPositionWithAppliedInputTactic(private val n: String, val inputs: List[Expression]) extends DependentPositionTactic(n) {
  override def apply(locator: PositionLocator): AppliedDependentPositionTacticWithAppliedInput = new AppliedDependentPositionTacticWithAppliedInput(this, locator)
}
class AppliedDependentPositionTacticWithAppliedInput(pt: DependentPositionWithAppliedInputTactic, locator: PositionLocator) extends AppliedDependentPositionTactic(pt, locator) {
  override def prettyString: String =
    s"${pt.name}(${pt.inputs.map(input => s"{`${input.prettyString}`}").mkString(",")},${locator.prettyString})"
}
class AppliedDependentPositionTactic(val pt: DependentPositionTactic, val locator: PositionLocator) extends DependentTactic(pt.name) {
  import Augmentors._
  override def prettyString: String = pt.name + "(" + locator.prettyString + ")"
  final override def computeExpr(v: BelleValue): BelleExpr = locator match {
    //@note interprets PositionLocator
    case Fixed(pos, shape, exact) => shape match {
      case Some(f) => v match {
        case BelleProvable(provable, _) =>
          require(provable.subgoals.size == 1, "Locator 'fixed with shape' applies only to provables with exactly 1 subgoal")
          //@note (implicit .apply needed to ensure subposition to pos.inExpr
          if ((exact && provable.subgoals.head.sub(pos).contains(f)) ||
            (!exact && UnificationMatch.unifiable(f, provable.subgoals.head.sub(pos).get).isDefined)) {
            pt.factory(pos).computeExpr(v)
          } else {
            throw new BelleError("Formula " + provable.subgoals.head.sub(pos) + " at position " + pos +
              " is not of expected shape " + f)
          }
      }
      case None => pt.factory(pos).computeExpr(v)
    }
    case Find(goal, shape, start, exact) =>
      require(start.isTopLevel, "Start position must be top-level in sequent")
      tryAllAfter(goal, shape, start, exact, null)
    case LastAnte(goal) => pt.factory(v match { case BelleProvable(provable, _) => AntePosition.base0(provable.subgoals(goal).ante.size-1) })
    case LastSucc(goal) => pt.factory(v match { case BelleProvable(provable, _) => SuccPosition.base0(provable.subgoals(goal).succ.size-1) })
  }

  /** Recursively tries the position tactic at positions at or after pos in the specified provable. */
  private def tryAllAfter(goal: Int, shape: Option[Expression], pos: Position, exact: Boolean,
                          cause: BelleError): DependentTactic = new DependentTactic(name) {
    override def computeExpr(v: BelleValue): BelleExpr = v match {
      case BelleProvable(provable, _) =>
        if (pos.isIndexDefined(provable.subgoals(goal))) {
          try {
            shape match {
              case Some(f: Formula) if !exact && UnificationMatch.unifiable(f, provable.subgoals(goal)(pos.top)).isDefined =>
                pt.factory(pos).computeExpr(v) | tryAllAfter(goal, shape, pos.advanceIndex(1), exact, cause)
              case Some(f: Formula) if !exact && UnificationMatch.unifiable(f, provable.subgoals(goal)(pos.top)).isEmpty =>
                tryAllAfter(goal, shape, pos.advanceIndex(1), exact, new BelleError(s"Formula is not of expected shape", cause))
              case Some(f: Formula) if exact && f == provable.subgoals(goal)(pos.top) =>
                pt.factory(pos).computeExpr(v) | tryAllAfter(goal, shape, pos.advanceIndex(1), exact, cause)
              case Some(f: Formula) if exact && f != provable.subgoals(goal)(pos.top) =>
                tryAllAfter(goal, shape, pos.advanceIndex(1), exact, new BelleError(s"Formula is not of expected shape", cause))
              case Some(t: Term) if exact =>
                val tPos = FormulaTools.posOf(provable.subgoals(goal)(pos.top), _ == t)
                if (tPos.isEmpty) tryAllAfter(goal, shape, pos.advanceIndex(1), exact, new BelleError(s"Formula is not of expected shape", cause))
                else pt.factory(pos.topLevel ++ tPos.head).computeExpr(v) | tryAllAfter(goal, shape, pos.advanceIndex(1), exact, cause)
              //@todo inexact terms
              case None =>
                pt.factory(pos).computeExpr(v) | tryAllAfter(goal, shape, pos.advanceIndex(1), exact, cause)
            }
          } catch {
            // also advance if computeExpr already throws a BelleError
            case e: BelleError =>
              val newCause = if (cause == null) new BelleError(s"Dependent position tactic ${pt.prettyString} is not " +
                s"applicable at ${pos.prettyString}", e)
              else new CompoundException(
                new BelleError(s"Dependent position tactic ${pt.prettyString} is not applicable at ${pos.prettyString}", e),
                cause)
              tryAllAfter(goal, shape, pos.advanceIndex(1), exact, newCause)
          }
        } else if (cause == null) {
          throw new BelleError(s"Dependent position tactic ${pt.prettyString} is not applicable at ${pos.prettyString}")
        } else throw cause
      case _ => pt.factory(pos).computeExpr(v) | tryAllAfter(goal, shape, pos.advanceIndex(1), exact, cause)
    }
  }
}

/** A partial tactic is allowed to leave its subgoals around as unproved */
@deprecated("Replace with something else -- either assertProved or some sort of branch indicator?", "4.2")
case class PartialTactic(child: BelleExpr, label: Option[BelleLabel] = None) extends BelleExpr {
  override def prettyString = label match {
    case Some(theLabel) => s"partial(${child.prettyString})@(${theLabel.prettyString})"
    case None => s"partial(${child.prettyString})"
  }
}

case class SeqTactic(left: BelleExpr, right: BelleExpr) extends BelleExpr { override def prettyString = "(" + left.prettyString + "&" + right.prettyString + ")" }
case class EitherTactic(left: BelleExpr, right: BelleExpr) extends BelleExpr { override def prettyString = "(" + left.prettyString + "|" + right.prettyString + ")" }
//@note saturate and repeat tactic fully parenthesize for parser
case class SaturateTactic(child: BelleExpr) extends BelleExpr { override def prettyString = "((" + child.prettyString + ")*)" }
case class RepeatTactic(child: BelleExpr, times: Int) extends BelleExpr { override def prettyString = "((" + child.prettyString + ")*" + times + ")" }
case class BranchTactic(children: Seq[BelleExpr]) extends BelleExpr { override def prettyString = "<( " + children.map(_.prettyString).mkString(", ") + " )" }
/** USubstPatternTactic((form1, us=>t1) :: ... (form2, us=>t2) :: Nil)
  * runs the first tactic `ti` for the unification `us` with the first pattern `formi` that matches the current goal.
  */
case class USubstPatternTactic(options: Seq[(BelleType, RenUSubst => BelleExpr)]) extends BelleExpr { override def prettyString = "case { " + options.mkString(", ") + " }"}

/**
  * OnAll(e)(BelleProvable(p)) == <(e, ..., e) where e occurs the appropriate number of times, which is `p.subgoals.length` times.
  *
  * @todo eisegesis
  */
case class OnAll(e: BelleExpr) extends BelleExpr { override def prettyString = "doall(" + e.prettyString + ")" }

/**
  * ChooseSome(options, e)(pr) proves `e(o)(pr)` after choosing some option `o` from `options`
  * whose proof with tactic `e` succeeds after supplying argument `o` to `e`.
  * It's usually one of the first options `o` for which `e(o)(pr)` does not fail.
  * Fails if no choice from `options` made `e(o)(pr)` succeed.
  *
  * @param options The (lazy) iterator or stream from which subsequent options `o` will be tried.
  * @param e The tactic generator `e` that will be tried with input `o` on the Provable subsequently
  *          for each of the options `o` in `options` until one is found for which `e(o)` does not fail.
  * @author Andre Platzer
  * @see [[EitherTactic]]
  */
case class ChooseSome[A](options: () => Iterator[A], e: A => BelleExpr) extends BelleExpr { override def prettyString = "dosome(" + e + ")" }


/**
  * Let(abbr, value, inner) alias `let abbr=value in inner` abbreviates `value` by `abbr` in the
  * provable and proceeds with an internal proof by tactic `inner`, resuming to the outer proof by a
  * uniform substitution of `value` for `abbr` of the resulting provable.
  *
  * @see [[ProvableSig.apply(USubst)]]
  * @todo generalize inner to also AtPosition[E]
  */
case class Let(abbr: Expression, value: Expression, inner: BelleExpr) extends BelleExpr {
  require(abbr.kind == value.kind, "Abbreviation and value must be of same kind, but got abbr.kind=" + abbr.kind + " and value.kind=" + value.kind)
  override def prettyString = "let(" + abbr + "=" + value + " in " + inner + ")"
}

/**
  * LetInspect(abbr, instantiator, inner) alias `let abbr := inspect instantiator in inner`
  * postpones the choice for the definition of `abbr` until tactic `inner` finished on the Provable,
  * and asks `instantiator` to choose a value for `abbr` based on that Provable at the end of `inner`.
  * Resumes  to the outer proof by a uniform substitution of `instantiator(result)` for `abbr` of the resulting provable.
  *
  * @see [[ProvableSig.apply(USubst)]]
  * @todo generalize inner to also AtPosition[E]
  * @note abbr should be fresh in the Provable
  */
case class LetInspect(abbr: Expression, instantiator: ProvableSig => Expression, inner: BelleExpr) extends BelleExpr {
  override def prettyString = "let(" + abbr + ":= inspect " + instantiator + " in " + inner + ")"
}

@deprecated("Does not work with useAt, which was the only point. There's also no way to print/parse ProveAs correctly, and scoping is global. So ProveAs should be replaced with something more systematic.", "4.2")
case class ProveAs(lemmaName: String, f: Formula, e: BelleExpr) extends BelleExpr {
  override def prettyString: String = s"proveAs(${lemmaName})"
}

/**
 * Bellerophon expressions that are values.
 */
trait BelleValue {
  def prettyString: String = toString
}
case class BelleProvable(p : ProvableSig, label: Option[List[BelleLabel]] = None) extends BelleExpr with BelleValue {
  if(label.nonEmpty) insist(label.get.length == p.subgoals.length, s"Length of label set (${label.get.length}) should equal number of remaining subgoals (${p.subgoals.length}")
  override def toString: String = p.prettyString
  override def prettyString: String = p.prettyString
}

////////////////////////////////////////////////////////////////////////////////////////////////////
// Bellerophon Labels
////////////////////////////////////////////////////////////////////////////////////////////////////
trait BelleLabel {
  protected val LABEL_DELIMITER: String = ":"

  def prettyString : String = this match {
    case topLevel: BelleTopLevelLabel    => topLevel.label
    case BelleSubLabel(parent, theLabel) => parent.prettyString + LABEL_DELIMITER + theLabel
  }
  }
case class BelleTopLevelLabel(label: String) extends BelleLabel {require(!label.contains(LABEL_DELIMITER), s"Label should not contain the sublabel delimiter $LABEL_DELIMITER")}
case class BelleSubLabel(parent: BelleLabel, label: String)  extends BelleLabel {require(!label.contains(LABEL_DELIMITER), s"Label should not contain the sublabel delimiter $LABEL_DELIMITER")}

////////////////////////////////////////////////////////////////////////////////////////////////////
// Bellerophon Types
////////////////////////////////////////////////////////////////////////////////////////////////////

/** @todo eisegesis -- simple types */
@deprecated("remove")
trait BelleType
@deprecated("remove")
case class TheType() extends BelleType
/** @todo Added because SequentTypes are needed for unification tactics. */
@deprecated("remove")
case class SequentType(s : Sequent) extends BelleType
<|MERGE_RESOLUTION|>--- conflicted
+++ resolved
@@ -332,13 +332,8 @@
   }
 
   /** Recursively tries the position tactic at positions at or after pos in the specified provable. */
-<<<<<<< HEAD
-  private def tryAllAfter(provable: ProvableSig, goal: Int, shape: Option[Formula], pos: Position, exact: Boolean,
+  private def tryAllAfter(provable: ProvableSig, goal: Int, shape: Option[Expression], pos: Position, exact: Boolean,
                           cause: BelleError): ProvableSig =
-=======
-  private def tryAllAfter(provable: Provable, goal: Int, shape: Option[Expression], pos: Position, exact: Boolean,
-                          cause: BelleError): Provable =
->>>>>>> c23b9c25
     if (pos.isIndexDefined(provable.subgoals(goal))) {
       try {
         shape match {
