--- conflicted
+++ resolved
@@ -69,13 +69,8 @@
     new CoreAxiomInfo("[:*] assign nondet", "[:*]", "randomb", {case () => HilbertCalculus.randomb}),
     new CoreAxiomInfo("[?] test", "[?]", "testb", {case () => HilbertCalculus.testb}),
     new DerivedAxiomInfo("<?> test", "<?>", "testd", {case () => HilbertCalculus.testd}),
-<<<<<<< HEAD
-    new CoreAxiomInfo("[++] choice", "[\u222A]" /*"[++]"*/, "choiceb", {case () => HilbertCalculus.choiceb}), //@todo "[\u222A]"
-    new DerivedAxiomInfo("<++> choice", "<++>", "choiced", {case () => HilbertCalculus.choiced}), //@todo "<\u222A>" (or possibly even "\u2329\u222A\u232A" but why asking for trouble
-=======
     new CoreAxiomInfo("[++] choice", ("[\u222A]", "[++]"), "choiceb", {case () => HilbertCalculus.choiceb}),
     new DerivedAxiomInfo("<++> choice", ("<\u222A>", "<++>"), "choiced", {case () => HilbertCalculus.choiced}),
->>>>>>> 4a0ab802
     new CoreAxiomInfo("[;] compose", "[;]", "composeb", {case () => HilbertCalculus.composeb}),
     new DerivedAxiomInfo("<;> compose", "<;>", "composed", {case () => HilbertCalculus.composed}),
     new CoreAxiomInfo("[*] iterate", "[*]", "iterateb", {case () => HilbertCalculus.iterateb}),
