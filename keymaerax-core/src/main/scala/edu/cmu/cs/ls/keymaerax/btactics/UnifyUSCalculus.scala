--- conflicted
+++ resolved
@@ -86,20 +86,6 @@
   //def useAt(fact: Formula, key: PosInExpr, tactic: Tactic, inst: Subst=>Subst): PositionTactic = useAt(fact, key, tactic, inst)
   //def useAt(fact: Formula, key: PosInExpr, tactic: Tactic): PositionTactic = useAt(fact, key, tactic)
   /** useAt(fact)(pos) uses the given fact at the given position in the sequent (by unifying and equivalence rewriting). */
-<<<<<<< HEAD
-//  def useAt(fact: Formula, key: PosInExpr, inst: Subst=>Subst): DependentPositionTactic = useAt(fact, key, nil, inst)
-//  def useAt(fact: Formula, key: PosInExpr): DependentPositionTactic = useAt(fact, key, nil)
-  /** useAt(fact)(pos) uses the given fact at the given position in the sequent (by unifying and equivalence rewriting). */
-//  def useAt(fact: Provable, key: PosInExpr, inst: Subst=>Subst): DependentPositionTactic = {
-//    require(fact.conclusion.ante.isEmpty && fact.conclusion.succ.length==1)
-//    useAt(fact, key, inst)
-//  }
-//  def useAt(fact: Provable, key: PosInExpr): DependentPositionTactic = {
-//    require(fact.conclusion.ante.isEmpty && fact.conclusion.succ.length==1)
-//    require(fact.isProved, "(no strict requirement, but) the best usable facts are proved " + fact)
-//    useAt(fact, key, inst=>inst)
-//  }
-=======
   def useAt(fact: Formula, key: PosInExpr, inst: Subst=>Subst): DependentPositionTactic = useAt(fact, key, nil, None, inst)
   def useAt(fact: Formula, key: PosInExpr): DependentPositionTactic = useAt(fact, key, nil, None)
   /** useAt(fact)(pos) uses the given fact at the given position in the sequent (by unifying and equivalence rewriting). */
@@ -115,7 +101,6 @@
     require(fact.isProved, "(no strict requirement, but) the best usable facts are proved " + fact)
     useAt(fact.conclusion.succ.head, key, byUS(fact), codeName)
   }
->>>>>>> e0777454
   // like useAt(fact,key) yet literally without uniform substitution of fact
 //  private[tactics] def useDirectAt(fact: Provable, key: PosInExpr): PositionTactic = {
 //    require(fact.conclusion.ante.isEmpty && fact.conclusion.succ.length==1)
@@ -138,7 +123,7 @@
   //@todo auto-weaken as needed (maybe even exchangeleft)
   def by(fact: Provable)  : BuiltInTactic = new BuiltInTactic("by") {
     override def result(provable: Provable): Provable = {
-      require(provable.subgoals.size == 1 && provable.subgoals.head == fact.conclusion, "Conclusion of fact\n" + fact + "\nmust match sole open goal in\n" + provable)
+      require(provable.subgoals.size == 1 && provable.subgoals.head == fact.conclusion, "Conclusion of fact " + fact + " must match sole open goal in " + provable)
       if (provable.subgoals.size == 1 && provable.subgoals.head == fact.conclusion) provable.apply(fact, 0)
       else throw new BelleError("Conclusion of fact " + fact + " does not match sole open goal of " + provable)
     }
@@ -149,7 +134,7 @@
   def byVerbatim(axiom: String) : BelleExpr = by(AxiomInfo(axiom).provable)
   /** byUS(provable) proves by a uniform substitution instance of provable, obtained by unification.
     * @see [[UnifyUSCalculus.US()]] */
-  def byUS(provable: Provable): BelleExpr = US(provable) //US(provable.conclusion) & by(provable)
+  def byUS(provable: Provable): BelleExpr = US(provable.conclusion) & by(provable)
   /** byUS(lemma) proves by a uniform substitution instance of lemma. */
   def byUS(lemma: Lemma)      : BelleExpr  = byUS(lemma.fact)
   /** byUS(axiom) proves by a uniform substitution instance of axiom or derived axiom. */
@@ -158,37 +143,6 @@
   /*******************************************************************
     * unification and matching based auto-tactics (backward tableaux/sequent)
     *******************************************************************/
-
-  /** US(subst, fact) reduces the proof to a proof of `fact`, whose uniform substitution instance under `subst` the current goal is.
-    * @see [[edu.cmu.cs.ls.keymaerax.core.Provable.apply(USubst)]]
-    */
-  def US(subst: USubst, fact: Provable): BuiltInTactic = TactixLibrary.by(fact(subst))
-  def US(subst: USubst, axiom: String): BuiltInTactic = US(subst, AxiomInfo(axiom).provable)
-
-  /**
-    * US(fact) uses a suitable uniform substitution to reduce the proof to the proof of `fact`.
-    * Unifies the current sequent with `fact.conclusion`.
-    * Use that unifier as a uniform substitution to instantiate `fact` with.
-    * {{{
-    *      fact:
-    *     g |- d
-    *   --------- US where G=s(g) and D=s(d) where s=unify(fact.conclusion, G|-D)
-    *     G |- D
-    * }}}
-    *
-    * @author Andre Platzer
-    * @param fact the proof to reduce this proof to by a suitable Uniform Substitution.
-    * @see [[byUS()]]
-    */
-  def US(fact: Provable): DependentTactic = new SingleGoalDependentTactic("US") {
-    override def computeExpr(sequent: Sequent): BelleExpr = {
-      if (DEBUG) println("  US(" + fact.conclusion.prettyString + ")\n  unify: " + sequent + " matches against\n  form:  " + fact.conclusion + " ... checking")
-      val subst = UnificationMatch(fact.conclusion, sequent)
-      if (DEBUG) println("  US(" + fact.conclusion.prettyString + ")\n  unify: " + sequent + " matches against\n  form:  " + fact.conclusion + " by " + subst)
-      Predef.assert(sequent == subst(fact.conclusion), "unification should match:\n  unify: " + sequent + "\n  gives: " + subst(fact.conclusion) + " when matching against\n  form:  " + fact.conclusion + "\n  by:    " + subst)
-      by(subst.toForward(fact))
-    }
-  }
 
   /**
    * US(form) uses a suitable uniform substitution to reduce the proof to instead proving `form`.
@@ -196,24 +150,23 @@
    * {{{
    *      form:
    *     g |- d
-   *   --------- US where G=s(g) and D=s(d) where s=unify(form, G|-D)
+   *   --------- US where G=s(g) and D=s(d) where s=unify(form, G|-d)
    *     G |- D
    * }}}
    *
    * @author Andre Platzer
-   * @param form the sequent to reduce this proof to by a Uniform Substitution
+   * @param form the sequent to reduce this proof node to by a Uniform Substitution
    * @see [[byUS()]]
    */
-//  @deprecated("use US(Provable) instead")
-//  def US(form: Sequent): DependentTactic = new SingleGoalDependentTactic("US") {
-//    override def computeExpr(sequent: Sequent): BelleExpr = {
-//      if (DEBUG) println("  US(" + form.prettyString + ")\n  unify: " + sequent + " matches against\n  form:  " + form + " ... checking")
-//      val subst = UnificationMatch(form, sequent)
-//      if (DEBUG) println("  US(" + form.prettyString + ")\n  unify: " + sequent + " matches against\n  form:  " + form + " by " + subst)
-//      Predef.assert(sequent == subst(form), "unification should match:\n  unify: " + sequent + "\n  gives: " + subst(form) + " when matching against\n  form:  " + form + "\n  by:    " + subst)
-//      subst.toTactic(form)
-//    }
-//  }
+  def US(form: Sequent): DependentTactic = new SingleGoalDependentTactic("US") {
+    override def computeExpr(sequent: Sequent): BelleExpr = {
+      if (DEBUG) println("  US(" + form.prettyString + ")\n  unify: " + sequent + " matches against\n  form:  " + form + " ... checking")
+      val subst = UnificationMatch(form, sequent)
+      if (DEBUG) println("  US(" + form.prettyString + ")\n  unify: " + sequent + " matches against\n  form:  " + form + " by " + subst)
+      Predef.assert(sequent == subst(form), "unification should match:\n  unify: " + sequent + "\n  gives: " + subst(form) + " when matching against\n  form:  " + form + "\n  by:    " + subst)
+      subst.toTactic(form)
+    }
+  }
 
   /**
    * useAt(fact)(pos) uses the given fact at the given position in the sequent.
@@ -242,8 +195,9 @@
    *   }
    * }}}
    * @author Andre Platzer
-   * @param fact the fact to use to simplify at the indicated position of the sequent
+   * @param fact the Formula to use to simplify at the indicated position of the sequent
    * @param key the part of the Formula fact to unify the indicated position of the sequent with
+   * @param factTactic the tactic to use to prove the instance of the fact obtained after unification
    * @param inst Transformation for instantiating additional unmatched symbols that do not occur in fact(key).
    *   Defaults to identity transformation, i.e., no change in substitution found by unification.
    *   This transformation could also change the substitution if other cases than the most-general unifier are preferred.
@@ -256,16 +210,11 @@
    * @see [[edu.cmu.cs.ls.keymaerax.btactics]]
    * @todo could directly use prop rules instead of CE if key close to HereP if more efficient.
    */
-<<<<<<< HEAD
-  def useAt(fact: Provable, key: PosInExpr, inst: Subst=>Subst = us=>us): DependentPositionTactic = new DependentPositionTactic("useAt") {
-    private val (keyCtx:Context[_],keyPart) = fact.conclusion.succ.head.at(key)
-=======
   def useAt(fact: Formula, key: PosInExpr, factTactic: BelleExpr, codeName: Option[String], inst: Subst=>Subst = us=>us): DependentPositionTactic = new DependentPositionTactic(codeName match {
     case Some(name) => name
     case None => "useAt" //???
   }) {
     private val (keyCtx:Context[_],keyPart) = fact.at(key)
->>>>>>> e0777454
 
     override def factory(pos: Position): DependentTactic = new SingleGoalDependentTactic(name) {
       override def computeExpr(sequent: Sequent): BelleExpr = {
@@ -274,7 +223,7 @@
         if (DEBUG) println("useAt(" + fact.prettyString + ")\n  unify:   " + expr + "\n  against: " + keyPart + "\n  by:      " + subst)
         Predef.assert(!RECHECK || expr == subst(keyPart), "unification matched left successfully\n  unify:   " + expr + "\n  against: " + keyPart + "\n  by:      " + subst + "\n  gave:    " + subst(keyPart) + " which is " + keyPart + " instantiated by " + subst)
         //val keyCtxMatched = Context(subst(keyCtx.ctx))
-        useAt(subst, keyCtx, keyPart, pos, ctx, expr, sequent)
+        useAt(subst, keyCtx, keyPart, pos, ctx, expr, factTactic, sequent)
       }
     }
     private val RECHECK = true
@@ -285,7 +234,7 @@
      * @param subst the substitution subst=unify(k,c)
      * @param K the context of fact in which key k occurs
      * @param k the key from context K{_} to use in place of c
-     * @param p the position in the sequent at which this useAt is applied to
+     * @param p the position at which this useAt is applied to
      * @param C the context C{_} around the position p at which K{k} will be used
      * @param c the formula c at position p in context C{_} to be replaced by subst(k)
      * @param sequent the sequent in which this useAt happens.
@@ -294,14 +243,14 @@
      * @author Andre Platzer
      * @note The implementation could be generalized because it sometimes fires irrelevant substitution clashes coming merely from the context embedding contracts.
      */
-    private def useAt[T <: Expression](subst: Subst, K: Context[T], k: T, p: Position, C:Context[Formula], c:Expression, sequent: Sequent): BelleExpr = {
+    private def useAt[T <: Expression](subst: Subst, K: Context[T], k: T, p: Position, C:Context[Formula], c:Expression, factTactic: BelleExpr, sequent: Sequent): BelleExpr = {
       require(!RECHECK || subst(k) == c, "correctly matched input")
       //@note might cause some irrelevant clashes
       require(C(c).at(p.inExpr) == (C,c), "correctly split at position " + p.inExpr + "\ngiving context " + C + "\nsubexpression " + c + "\nreassembling to the same " + C(c))
       require(List((C,DotFormula),(C,DotTerm)).contains(C.ctx.at(p.inExpr)), "correctly split at position p")
 
       /** Equivalence rewriting step */
-      def equivStep(other: Expression, fact: Provable): BelleExpr = {
+      def equivStep(other: Expression, factTactic: BelleExpr): BelleExpr = {
         val cutPos: SuccPos = p match {case p: SuccPosition => p.top case p: AntePosition => SuccPos(sequent.succ.length)}
         lazy val expect = if (p.isSucc) Imply(C(subst(other)), C(subst(keyPart))) else Imply(C(subst(keyPart)), C(subst(other)))
         lazy val expectEquiv = if (p.isSucc) Equiv(C(subst(other)), C(subst(keyPart))) else Equiv(C(subst(keyPart)), C(subst(other)))
@@ -324,117 +273,66 @@
             if (other.kind==FormulaKind) CE(p.inExpr)
             else if (other.kind==TermKind) CQ(p.inExpr)
             else throw new IllegalArgumentException("Don't know how to handle kind " + other.kind + " of " + other)) &
-            by(subst.toForward(fact))
+            debug("    using fact tactic") & factTactic & debug("  done fact tactic") partial
         ) & debug("end   useAt " + p) partial
       }
 
-      def implyStep(other: Expression): BelleExpr = {
+      def implyStep(other: Expression, factTactic: BelleExpr): BelleExpr = {
         val cohide = p match {case p: SuccPosition => coHideR(p.top) case p: AntePosition => coHideR('Rlast)}
         cutLR(C(subst(other)))(p.topLevel) <(
           /* use */ ident partial,
-          /* show */ cohide & CMon(p.inExpr) & by(subst.toForward(fact))
+          /* show */ cohide & CMon(p.inExpr) & factTactic
         )
       }
 
-      /** Commute the fact l<->r or l=r */
-      def commuteFact(fact: Provable): Provable = fact.conclusion match {
-        case Sequent(_, IndexedSeq(), IndexedSeq(Equiv(l, r))) =>
-          Provable.startProof(Equiv(r, l))(CommuteEquivRight(SuccPos(0)), 0)(fact, 0)
-        case Sequent(_, IndexedSeq(), IndexedSeq(Equal(l, r))) => useFor("= commute")(SuccPos(0))(fact)
-      }
-
       K.ctx match {
-        case DotFormula if p.isTopLevel => by(subst.toForward(fact))
-
-          //@todo may have to fix
-        case DotFormula if !p.isTopLevel => //equivStep(True, equivR(1) <(coHideR(1) & factTactic, closeTrue(1)))
-          equivStep(True, TactixLibrary.proveBy(Equiv(fact.conclusion.succ.head,True),
-            equivR(1) & <(closeTrue(1) , coHideR(1) & by(fact))
-          ))
-
-        case Equiv(DotFormula, other) => equivStep(other, if (p.isSucc) commuteFact(fact) else fact)
-
-        case Equiv(other, DotFormula) => equivStep(other, if (p.isAnte) commuteFact(fact) else fact)
+        case DotFormula if p.isTopLevel =>
+          //@note this should be similar to byUS(fact) using factTactic to prove fact after instantiation
+          US(Sequent(Nil, IndexedSeq(), IndexedSeq(k.asInstanceOf[Formula]))) & factTactic
+
+        case DotFormula if !p.isTopLevel => equivStep(True, equivR(1) <(coHideR(1) & factTactic, closeTrue(1)))
+
+        case Equiv(DotFormula, other) => equivStep(other, (if (p.isSucc) commuteEquivR(1) else ident) & factTactic)
+
+        case Equiv(other, DotFormula) => equivStep(other, (if (p.isAnte) commuteEquivR(1) else ident) & factTactic)
 
         case Equal(DotTerm, other) =>
-          equivStep(other, if (p.isSucc) commuteFact(fact) else fact)
+          equivStep(other, (if (p.isSucc) TactixLibrary.useAt(DerivedAxioms.equalCommute)(1) else ident) & factTactic)
 
         case Equal(other, DotTerm) =>
-          equivStep(other, if (p.isAnte) commuteFact(fact) else fact)
-
-        case Imply(other, DotFormula) => implyStep(other)
-
-        case Imply(DotFormula, other) => implyStep(other)
+          equivStep(other, (if (p.isAnte) TactixLibrary.useAt(DerivedAxioms.equalCommute)(1) else ident) & factTactic)
+
+        case Imply(other, DotFormula) => implyStep(other, factTactic)
+
+        case Imply(DotFormula, other) => implyStep(other, factTactic)
 
         case Imply(prereq, remainder) if StaticSemantics.signature(prereq).intersect(Set(DotFormula,DotTerm)).isEmpty =>
-          // try to prove prereq globally
-          /* {{{
-           *                                         fact
-           *                                   prereq -> remainder
-           * ----------------master   ----------------------------- US
-           * |- subst(prereq)         |- subst(prereq -> remainder)
-           * ------------------------------------------------------ CutRight
-           *         |- subst(remainder)
-           * }}}
-           * The resulting new fact subst(remainder) is then used via useFor
-           */
-
-          try {
-            // |- subst(prereq)
-            //@note don't call master to avoid infinite proof search for ODEs
-            val prereqFact = TactixLibrary.proveBy(subst(prereq), TactixLibrary.QE)
-            require(prereqFact.isProved, "only globally provable requirements currently supported. Ese useAt instead " + prereqFact)
-
-            // |- subst(remainder{k})
-            val remFact: Provable = (Provable.startProof(subst(Context(remainder)(k)))
-              // |- subst(prereq)      |- subst(prereq -> remainder)
-              (CutRight(subst(prereq), SuccPos(0)), 0)
-              // prove right branch   |- subst(prereq -> remainder)
-              // right branch  |- subst(prereq -> remainder)  byUS(fact)
-              (subst.toForward(fact), 1)
-              // left branch   |- subst(prereq)
-              (prereqFact, 0)
-              )
-            remFact ensuring(r => r.subgoals == fact.subgoals, "Proved / no new subgoals expected " + remFact)
-
-            val remKey: PosInExpr = key.child
-            require(remFact.conclusion(SuccPos(0)).at(remKey)._2 == subst(keyPart), "position guess within fact are usually expected to succeed " + remKey + " in\n" + remFact + "\nis remaining from " + key + " in\n" + fact)
-            UnifyUSCalculus.this.useAt(remFact, remKey, inst)(p)
-          } catch {
-            case err: Throwable =>
-              // global proof of prereq unsuccessful, local proof needed
-              /* {{{
-               *                                                                                              fact
-               *                                                                                        prereq -> remainder
-               *                                                                            --------------------------------------------- CMon
-               *                                               G |- C(subst(remL)),D          C(subst(prereq)) |- C(subst(remainder))
-               *                              -------------------------------------- Hide   --------------------------------------------- ->2<->
-               *                              G,C(subst(prereq)) |- C(subst(remL)),D        G,C(subst(prereq)) |- C(subst(remL->remR)),D
-               *                              ------------------------------------------------------------------------------------------- CutRight
-               * G |- C(subst(prereq)),D                              G,C(subst(prereq)) |- C(subst(remR)),D
-               * ------------------------------------------------------------------------------------------------------------------------ Cut
-               *                      G |- C(subst(remR)),D
-               * }}}
-               *
-               */
-
-              //@todo assumes no more context around remainder (no other examples so far)
-              val (conclusion, commute) = remainder match {
-                case Equiv(DotFormula, other) => (other, if (p.isSucc) commuteEquivR(1) else ident)
-                case Equiv(other, DotFormula) => (other, if (p.isAnte) commuteEquivR(1) else ident)
+          //@todo assumes no more context around remainder (no other examples so far)
+          lazy val provePrereqLocally: BelleExpr = if (remainder.isInstanceOf[Equiv]) {
+            val (conclusion, commute) = remainder match {
+              case Equiv(DotFormula, other) => (other, if (p.isSucc) commuteEquivR(1) else ident)
+              case Equiv(other, DotFormula) => (other, if (p.isAnte) commuteEquivR(1) else ident)
 //              case Equal(DotTerm, other) => (other, if (p.isSucc) TactixLibrary.useAt("= commute")(1) else ident)
 //              case Equal(other, DotTerm) => (other, if (p.isAnte) TactixLibrary.useAt("= commute")(1) else ident)
-              }
-
-              cut(C(subst(prereq))) <(
-                /* use: result remains open */ cutR(C(subst(conclusion)))(p.checkSucc.top) <(
-                  hideL('Llast) partial,
-                  coHide2(AntePos(sequent.ante.size), p.top) & equivifyR(1) & commute & implyRi & CMon(p.inExpr) &
-                    by(Provable.startProof(Imply(subst(prereq), subst(Context(remainder)(k))))(subst.toForward(fact), 0))
-                  ) partial,
-                /* show: prereq remains open */ hideR(p.top) partial
-                )
-          }
+            }
+
+            // prove prereq locally
+            cut(C(subst(prereq))) <(
+              /* use */ cutR(C(subst(conclusion)))(p.checkSucc.top) <(
+                hideL('Llast) partial,
+                coHide2(AntePos(sequent.ante.size), p.top) & equivifyR(1) & commute & implyRi & CMon(p.inExpr) & factTactic) partial,
+              /* show: prereq remains open */ hideR(p.top) partial
+              )
+            //@todo do something smart about Equal and about Imply and ....
+          } else {ident}
+
+          // try to prove prereq globally, if that fails preserve context and fall back to CMon and C{prereq} -> ...
+          (useAt(subst, Context(remainder), k, p, C, c, cutR(subst(prereq))(SuccPosition(1).top) <(
+            //@note the roles of use and show are really swapped here, since the implication on show will be handled by factTactic
+            /* use: try to prove prereq globally */ TactixLibrary.QE,
+            /* show */ factTactic), sequent) partial) |
+          (provePrereqLocally partial)
+
         case Forall(vars, remainder) if vars.length==1 => ???
           //useAt(subst, new Context(remainder), k, p, C, c, /*@todo instantiateQuanT(vars.head, subst(vars.head))(SuccPos(0))*/ ident, sequent)
 
@@ -444,15 +342,6 @@
     }
 
   }
-
-  // Let auto-tactics
-
-  /** Let(abbr, value, inner) alias `let abbr=value in inner` abbreviates `value` by `abbr` in the
-    * provable and proceeds with an internal proof by tactic `inner`, resuming to the outer proof by a
-    * uniform substitution of `value` for `abbr` of the resulting provable.
-    */
-  def let(abbr: Expression, value: Expression, inner: BelleExpr): BelleExpr = Let(abbr, value, inner)
-
 
   //////////////
   // Congruence Reasoning
@@ -701,15 +590,6 @@
   def seqComposeP(first: ForwardPositionTactic, second: ForwardPositionTactic): ForwardPositionTactic = pos => seqCompose(first(pos), second(pos))
   def eitherP(left: ForwardPositionTactic, right: ForwardPositionTactic): ForwardPositionTactic = pos => either(left(pos), right(pos))
   def ifThenElseP(cond: Position=>(Provable=>Boolean), thenT: ForwardPositionTactic, elseT: ForwardPositionTactic): ForwardPositionTactic = pos => ifThenElse(cond(pos), thenT(pos), elseT(pos))
-  def iden: ForwardTactic = pr => pr
-  def uniformRenameF(what: Variable, repl: Variable): ForwardTactic = pr => pr(
-    UniformRenaming(what, repl)(pr.conclusion).head,
-    UniformRenaming(what, repl)
-  )
-  def commuteEquivFR: ForwardPositionTactic = pos => pr => pr(
-    CommuteEquivRight(pos.checkSucc.checkTop.asInstanceOf[SuccPos])(pr.conclusion).head,
-    CommuteEquivRight(pos.checkSucc.checkTop.asInstanceOf[SuccPos])
-  )
 
 
   /** useFor(axiom) use the given axiom forward for the selected position in the given Provable to conclude a new Provable */
@@ -743,6 +623,7 @@
       case Equiv(left,right) =>
         require(C.isFormulaContext, "Formula context expected to make use of equivalences with CE " + C)
         equiv(
+          Sequent(Nil, IndexedSeq(), IndexedSeq(Equiv(C(left), C(right)))),
           AxiomaticRule("CE congruence",
             USubst(SubstitutionPair(PredicationalOf(Function("ctx_", None, Bool, Bool), DotFormula), C.ctx) ::
               SubstitutionPair(PredOf(Function("p_", None, Real, Bool), Anything), left) ::
@@ -752,6 +633,7 @@
       case Equal(left,right) =>
         require(C.isTermContext, "Term context expected to make use of equalities with CE " + C)
         equiv(
+          Sequent(Nil, IndexedSeq(), IndexedSeq(Equiv(C(left), C(right)))),
           AxiomaticRule("CQ equation congruence",
             USubst(SubstitutionPair(PredOf(Function("ctx_", None, Real, Bool), DotTerm), C.ctx) ::
               SubstitutionPair(FuncOf(Function("f_", None, Real, Real), Anything), left) ::
@@ -949,7 +831,7 @@
             //@todo implement good cases. For example nibble of assign on both sides. Or random. Or ....
             throw new ProverException("No monotone context within programs " + C + "\nin CMon.monStep(" + C + ",\non " + mon + ")")
 
-          case Forall(vars, c) => //if !StaticSemantics.freeVars(subst(c)).symbols.intersect(vars.toSet).isEmpty =>
+          case Forall(vars, c) => //if !StaticSemantics.freeVars(subst(c)).toSymbolSet.intersect(vars.toSet).isEmpty =>
             require(vars.size == 1, "Universal quantifier must not be block quantifier")
             //@note would also work with all distribute and all generalization instead
             //@note would also work with Skolemize and all instantiate but disjointness is more painful
@@ -959,7 +841,7 @@
               Skolemize(SuccPos(0))
             )
 
-          /*case Forall(vars, c) if StaticSemantics.freeVars(subst(c)).symbols.intersect(vars.toSet).isEmpty =>
+          /*case Forall(vars, c) if StaticSemantics.freeVars(subst(c)).toSymbolSet.intersect(vars.toSet).isEmpty =>
             useFor("vacuous all quantifier")(SuccPosition(0))(
               useFor("vacuous all quantifier")(AntePosition(0))(monStep(Context(c), mon))
             )*/
@@ -1030,7 +912,7 @@
       val subst = inst(UnificationMatch(keyPart, expr))
       if (DEBUG) println("useFor(" + fact.conclusion.prettyString + ") unify: " + expr + " matches against " + keyPart + " by " + subst)
       if (DEBUG) println("useFor(" + fact.conclusion + ") on " + proof)
-      Predef.assert(expr == subst(keyPart), "unification matched key successfully:\nexpr     " + expr + "\nequals   " + subst(keyPart) + "\nwhich is " + keyPart + "\ninstantiated by " + subst)
+      Predef.assert(expr == subst(keyPart), "unification matched key successfully: " + expr + " is " + subst(keyPart) + " which is " + keyPart + " instantiated by " + subst)
 
       /** useFor(subst, K,k, p, C,c)
         *
@@ -1065,7 +947,8 @@
           * }}}
           * @param o
           */
-        def equivStep(o: Expression): Provable = {
+        def equivStep(o: Expression, factTactic: BelleExpr): Provable = {
+          //@todo delete factTactic argument since unused or use factTactic turned argument into Provable=>Provable
           require(fact.isProved, "currently want proved facts as input only\n" + fact)
           require(proof.conclusion.updated(p.top, C(subst(k)))==proof.conclusion, "expected context split")
           // |- fact: k=o or k<->o, respectively
@@ -1101,16 +984,16 @@
         // in which context of the fact does the key occur
         K.ctx match {
           case Equal(DotTerm, o) =>
-            equivStep(o)
+            equivStep(o, byUS(fact))
 
           case Equal(o, DotTerm) =>
-            equivStep(o)
+            equivStep(o, useAt(DerivedAxioms.equalCommute) & byUS(fact))
 
           case Equiv(DotFormula, o) =>
-            equivStep(o)
+            equivStep(o, byUS(fact))
 
           case Equiv(o, DotFormula) =>
-            equivStep(o)
+            equivStep(o, commuteEquivR(SuccPos(0)) & byUS(fact))
 
 
           case Imply(o, DotFormula) =>
@@ -1398,9 +1281,15 @@
         // reflexive setup corresponds to no-progress chase
         val initial: Provable = e match {
           case t: Term =>      // t=t
-            DerivedAxioms.equalReflex.fact(USubst(SubstitutionPair(FuncOf(Function("s_",None,Unit,Real),Nothing), t)::Nil))
+            DerivedAxioms.equalReflex.fact(
+              Sequent(Nil, IndexedSeq(), IndexedSeq(Equal(t,t))),
+              UniformSubstitutionRule(USubst(SubstitutionPair(FuncOf(Function("s_",None,Unit,Real),Nothing), t)::Nil),
+                DerivedAxioms.equalReflex.fact.conclusion))
           case f: Formula =>   // f<->f
-            DerivedAxioms.equivReflexiveAxiom.fact(USubst(SubstitutionPair(PredOf(Function("p_",None,Unit,Bool),Nothing), f)::Nil))
+            DerivedAxioms.equivReflexiveAxiom.fact(
+              Sequent(Nil, IndexedSeq(), IndexedSeq(Equiv(f,f))),
+              UniformSubstitutionRule(USubst(SubstitutionPair(PredOf(Function("p_",None,Unit,Bool),Nothing), f)::Nil),
+                DerivedAxioms.equivReflexiveAxiom.fact.conclusion))
         }
         Predef.assert(initial.isProved && initial.conclusion.ante.isEmpty && initial.conclusion.succ.length==1,
           "Proved reflexive start " + initial + " for " + e)
