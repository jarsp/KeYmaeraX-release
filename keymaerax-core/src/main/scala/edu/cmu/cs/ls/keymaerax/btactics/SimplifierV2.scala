--- conflicted
+++ resolved
@@ -36,28 +36,6 @@
 
   val arithProps = List(
     //Multiplication
-<<<<<<< HEAD
-    qeProof(None,"0*f()","0"),
-    qeProof(None,"f()*0","0"),
-    qeProof(None,"1*f()","f()"),
-    qeProof(None,"f()*1","f()"),
-    //qeProof(Some("x!=0"),"x*(x^-1)","1"),
-    //qeProof(Some("x!=0"),"(x^-1)*x","1"),
-    //Addition
-    qeProof(None,"0+f()","f()"),
-    qeProof(None,"f()+0","f()"),
-    qeProof(None,"x+(-x)","0"), //@note not f() because of failing unification/useFor
-    qeProof(None,"(-x)+x","0"),
-    //Minus
-    qeProof(None,"0-f()","-f()"),
-    qeProof(None,"f()-0","f()"),
-    qeProof(None,"x-x","0"),
-    qeProof(None,"x+y-x","y"),
-    //Division
-    qeProof(None,"f()/1","f()")
-    //qeProof(Some("x!=0"),"x/x","1"),
-    //qeProof(Some("x!=0"),"0/x","0")
-=======
     qeProof(None,"0*F_()","0"),
     qeProof(None,"F_()*0","0"),
     qeProof(None,"1*F_()","F_()"),
@@ -73,6 +51,7 @@
     qeProof(None,"0-F_()","-F_()"),
     qeProof(None,"F_()-0","F_()"),
     qeProof(None,"F_()-F_()","0"),
+    qeProof(None,"F_()+G_()-F_()","G_()"),
     //Division
     qeProof(None,"F_()/1","F_()"),
     //qeProof(Some("F_()!=0"),"F_()/F_()","1"),
@@ -80,7 +59,6 @@
     //Negation
     qeProof(None,"-0","0"),
     qeProof(None,"-(-F_())","F_()")
->>>>>>> 3ddacde6
   )
 
   def mksubst(s:Subst) :Subst = {
