--- conflicted
+++ resolved
@@ -61,21 +61,15 @@
  * @author Nathan Fulton
  */
 object Idioms {
-  def nil() = PartialTactic(new BuiltInTactic("NilT") {
+  def nil = PartialTactic(new BuiltInTactic("NilT") {
     override def result(provable: Provable): Provable = provable
   })
   def ident = nil
 
   def atSubgoal(subgoalIdx: Int, t: BelleExpr) = new DependentTactic(s"AtSubgoal($subgoalIdx, ${t.toString})") {
     override def computeExpr(v: BelleValue): BelleExpr = v match {
-<<<<<<< HEAD
       case BelleProvable(provable) =>
-        BranchTactic(Seq.tabulate(provable.subgoals.length)(i => if(i == subgoalIdx) t else IdentT))
-=======
-      case BelleProvable(provable) => {
         BranchTactic(Seq.tabulate(provable.subgoals.length)(i => if(i == subgoalIdx) t else ident))
-      }
->>>>>>> addd85f7
       case _ => throw BelleError("Cannot perform AtSubgoal on a non-Provable value.")
     }
   }
