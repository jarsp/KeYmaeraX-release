/**
* Copyright (c) Carnegie Mellon University.
* See LICENSE.txt for the conditions of this license.
*/
package edu.cmu.cs.ls.keymaerax.btactics

import java.io.File

import edu.cmu.cs.ls.keymaerax.bellerophon._
import edu.cmu.cs.ls.keymaerax.btactics.TactixLibrary._
import edu.cmu.cs.ls.keymaerax.btactics.ArithmeticSimplification._
import edu.cmu.cs.ls.keymaerax.btactics.arithmetic.speculative.ArithmeticSpeculativeSimplification._
import edu.cmu.cs.ls.keymaerax.core._
import edu.cmu.cs.ls.keymaerax.parser.StringConverter._
import edu.cmu.cs.ls.keymaerax.tags.SlowTest
import testHelper.ParserFactory._
<<<<<<< HEAD
import edu.cmu.cs.ls.keymaerax.btactics.DebuggingTactics.print
import edu.cmu.cs.ls.keymaerax.launcher.KeYmaeraX
import edu.cmu.cs.ls.keymaerax.parser.{KeYmaeraXParser, KeYmaeraXProblemParser}
=======
import edu.cmu.cs.ls.keymaerax.btactics.DebuggingTactics.{print, printIndexed}
>>>>>>> 65265d6a

import scala.language.postfixOps
import scala.reflect.runtime._
import scala.tools.reflect.ToolBox

/**
 * Robix test cases.
 *
 * @author Stefan Mitsch
 * @author Ran Ji
 */
@SlowTest
class Robix extends TacticTestBase {

  "Static Safety" should "be provable" in withMathematica { implicit tool =>
    val s = parseToSequent(getClass.getResourceAsStream("/examples/casestudies/robix/staticsafetyabs.key"))

    val invariant = """v >= 0
                      | & dx^2+dy^2 = 1
                      | & r != 0
                      | & (abs(x-xo) > v^2 / (2*B)
                      |  | abs(y-yo) > v^2 / (2*B))""".stripMargin.asFormula

    def di(a: String): DependentPositionTactic = diffInvariant(
      "t>=0".asFormula,
      "dx^2 + dy^2 = 1".asFormula,
      s"v = old(v) + $a*t".asFormula,
      s"-t * (v - $a/2*t) <= x - old(x) & x - old(x) <= t * (v - $a/2*t)".asFormula,
      s"-t * (v - $a/2*t) <= y - old(y) & y - old(y) <= t * (v - $a/2*t)".asFormula)

    val dw: BelleExpr = exhaustiveEqR2L(hide=true)('Llast)*3 /* 3 old(...) in DI */ & andL('_)*@TheType() &
      print("Before diffWeaken") & diffWeaken(1) & print("After diffWeaken")

    def accArithTactic: BelleExpr = alphaRule*@TheType() & printIndexed("Before replaceTransform") &
      replaceTransform("ep".asTerm, "t".asTerm)(-8) & speculativeQE & print("Proved acc arithmetic")

    val tactic = implyR('_) & andL('_)*@TheType() & loop(invariant)('R) <(
      /* base case */ print("Base case...") & speculativeQE & print("Base case done"),
      /* use case */ print("Use case...") & speculativeQE & print("Use case done"),
      /* induction step */ print("Induction step") & chase(1) & normalize(andR('R), skip, skip) & printIndexed("After normalize") <(
      print("Braking branch") & di("-B")(1) & dw & prop & OnAll(speculativeQE) & print("Braking branch done"),
      print("Stopped branch") & di("0")(1) & dw & prop & OnAll(speculativeQE) & print("Stopped branch done"),
      print("Acceleration branch") & hideL(Find.FindL(0, Some("abs(x-xo_0)>v^2/(2*B)|abs(y-yo_0)>v^2/(2*B)".asFormula))) &
        di("a")(1) & dw & prop <(
        hideFactsAbout("y", "yo") & accArithTactic,
        hideFactsAbout("x", "xo") & accArithTactic
        ) & print("Acceleration branch done")
      ) & print("Induction step done")
      ) & print("Proof done")
    proveBy(s, tactic) shouldBe 'proved
  }

  "Passive Safety" should "be provable" in withMathematica { implicit qeTool =>
    val s = parseToSequent(getClass.getResourceAsStream("/examples/casestudies/robix/passivesafetyabs.key"))

    val invariant = """v >= 0
                      | & dx^2+dy^2 = 1
                      | & r != 0
                      | & (v = 0 | abs(x-xo) > v^2 / (2*B) + V*(v/B)
                      |          | abs(y-yo) > v^2 / (2*B) + V*(v/B))""".stripMargin.asFormula

    def di(a: String): DependentPositionTactic = diffInvariant(
      "t>=0".asFormula,
      "dx^2 + dy^2 = 1".asFormula,
      s"v = old(v) + $a*t".asFormula,
      s"-t * (v - $a/2*t) <= x - old(x) & x - old(x) <= t * (v - $a/2*t)".asFormula,
      s"-t * (v - $a/2*t) <= y - old(y) & y - old(y) <= t * (v - $a/2*t)".asFormula,
      "-t * V <= xo - old(xo) & xo - old(xo) <= t * V".asFormula,
      "-t * V <= yo - old(yo) & yo - old(yo) <= t * V".asFormula)

    val dw: BelleExpr = exhaustiveEqR2L(hide=true)('Llast)*5 /* 5 old(...) in DI */ & andL('_)*@TheType() &
<<<<<<< HEAD
      debug("Before diffWeaken") & diffWeaken(1) & debug("After diffWeaken")

    val hideIrrelevantAssumptions: BelleExpr =
      OnAll(
        hideL(Find.FindL(0, Some("dx^2+dy^2=1".asFormula))) &
        hideL(Find.FindL(0, Some("r!=0".asFormula))) &
        hideL(Find.FindL(0, Some("dxo^2+dyo^2<=V^2".asFormula))) partial)

    val brakeStoppedArith: BelleExpr =
      hideIrrelevantAssumptions <(
        hideR(3, "abs(y-yo)>v^2/(2*B)+V*(v/B)".asFormula) & hideR(2, "abs(x-xo)>v^2/(2*B)+V*(v/B)".asFormula) & QE,
        hideR(3, "abs(y-yo)>v^2/(2*B)+V*(v/B)".asFormula) & QE,
        hideR(2, "abs(x-xo)>v^2/(2*B)+V*(v/B)".asFormula) & QE)

    def accArithTactic(fml: Formula): BelleExpr = implyR(1) & andL('_)*@TheType() & cutL(fml)(AntePosition(5).top) <(
      hideL(-15) & hideL(-4) & abs(1, 0::Nil) & abs(-4, 0::Nil) & orL(-16) & OnAll(orL(-15) partial) &
        OnAll(andL('_)*@TheType() partial) & OnAll(exhaustiveEqL2R(hide=true)('L)*@TheType() partial) <(
        hideL(-11) & hideL(-8) & QE,
        hideR(1) & QE,
        hideR(1) & QE,
        hideL(-10) & hideL(-9) & QE
        ),
      hideR(1) & (-12 to -6).map(hideL(_)).reduce[BelleExpr](_&_) & implyR(1) & abs(1, 0::Nil) & hideL(-10) & QE
      ) & debug("Proved acc arithmetic: " + fml)

    val accArithX = "A>=0 & B>0 & V>=0 & ep>0 & abs(x_0-xo_0)>v_0^2/(2*B)+V*v_0/B+(A/B+1)*(A/2*ep^2+ep*(v_0+V)) & v_0>=0 & -B<=a & a<=A & -t*V<=xo-xo_0 & xo-xo_0<=t*V & v=v_0+a*t & -t*(v-a/2*t)<=x-x_0 & x-x_0<=t*(v-a/2*t) & t>=0 & t<=ep & v>=0 -> abs(x-xo)>v^2/(2*B)+V*(v/B)".asFormula
    val accArithXLemma = proveBy(accArithX, accArithTactic("abs(x_0-xo_0)>v_0^2/(2*B)+V*v_0/B+(A/B+1)*(A/2*t^2+t*(v_0+V))".asFormula))
    accArithXLemma shouldBe 'proved

    val accArithY = "A>=0 & B>0 & V>=0 & ep>0 & abs(y_0-yo_0)>v_0^2/(2*B)+V*v_0/B+(A/B+1)*(A/2*ep^2+ep*(v_0+V)) & v_0>=0 & -B<=a & a<=A & -t*V<=yo-yo_0 & yo-yo_0<=t*V & -t*(v-a/2*t)<=y-y_0 & y-y_0<=t*(v-a/2*t) & v=v_0+a*t & t>=0 & t<=ep & v>=0 -> abs(y-yo)>v^2/(2*B)+V*(v/B)".asFormula
    val accArithYLemma = proveBy(accArithY, accArithTactic("abs(y_0-yo_0)>v_0^2/(2*B)+V*v_0/B+(A/B+1)*(A/2*t^2+t*(v_0+V))".asFormula))
    accArithYLemma shouldBe 'proved

    val tactic = implyR('_) & andL('_)*@TheType() & loop(invariant)('R) <(
      /* base case */ QE & debug("Base case done"),
      /* use case */ QE & debug("Use case done"),
      /* induction step */ chase(1) & allR(1)*2 & implyR(1) & andR(1) <(
        debug("Braking branch") & allR(1) & implyR(1) & di("-B")(1) & dw & prop & brakeStoppedArith & debug("Braking branch done"),
        andR(1) <(
          debug("Stopped branch") & implyR(1) & allR(1) & implyR(1) & allR(1) & implyR(1) & di("0")(1) & dw & prop & brakeStoppedArith & debug("Stopped branch done"),
          debug("Acceleration branch") & (allR(1) & implyR(1))*3 & allR(1)*2 & implyR(1) & allR(1) & implyR(1) &
            andL('_)*@TheType() & hideL(Find.FindL(0, Some("v=0|abs(x-xo_0)>v^2/(2*B)+V*(v/B)|abs(y-yo_0)>v^2/(2*B)+V*(v/B)".asFormula))) &
            di("a")(1) & dw & prop & hideIrrelevantAssumptions <(
              hideR(3, "abs(y-yo)>v^2/(2*B)+V*(v/B)".asFormula) & hideR(1, "v=0".asFormula) &
                hideL(-15, "y-y_0<=t*(v-a/2*t)".asFormula) & hideL(-14, "-t*(v-a/2*t)<=y-y_0".asFormula) &
                hideL(-11, "yo-yo_0<=t*V".asFormula) & hideL(-10, "-t*V<=yo-yo_0".asFormula) &
                hideL(-9, "r_0!=0".asFormula) & PropositionalTactics.toSingleFormula & by(accArithXLemma),
              hideR(2, "abs(x-xo)>v^2/(2*B)+V*(v/B)".asFormula) & hideR(1, "v=0".asFormula) &
                hideL(-18, "x-x_0<=t*(v-a/2*t)".asFormula) & hideL(-17, "-t*(v-a/2*t)<=x-x_0".asFormula) &
                hideL(-13, "xo-xo_0<=t*V".asFormula) & hideL(-12, "-t*V<=xo-xo_0".asFormula) &
                hideL(-9, "r_0!=0".asFormula) & PropositionalTactics.toSingleFormula & by(accArithYLemma)) & debug("Acceleration branch done")
          )
        ) & debug("Induction step done")
      ) & debug("Proof done")
    proveBy(s, tactic) shouldBe 'proved
  }

  it should "be provable with abs when tactic is loaded from a file" in withMathematica { implicit qeTool =>
    val tacticSource = scala.io.Source.fromFile("keymaerax-webui/src/test/resources/examples/casestudies/robix/PassiveSafetyAbsTacticGenerator.scala").mkString

    val cm = universe.runtimeMirror(getClass.getClassLoader)
    val tb = cm.mkToolBox()
    val tacticGenerator = tb.eval(tb.parse(tacticSource)).asInstanceOf[() => BelleExpr]
    val tactic = tacticGenerator()

    val s = parseToSequent(getClass.getResourceAsStream("/examples/casestudies/robix/passivesafetyabs.key"))

    proveBy(s, tactic) shouldBe 'proved
  }

  it should "be provable with KeYmaeraX command line interface" in {
    // command line main has to initialize the prover itself, so dispose all test setup first
    afterEach()

    val inputFileName = "keymaerax-webui/src/test/resources/examples/casestudies/robix/passivesafetyabs.key"
    val tacticFileName = "keymaerax-webui/src/test/resources/examples/casestudies/robix/PassiveSafetyAbsTacticGenerator.scala"
    val outputFileName = File.createTempFile("passivesafetyabs", ".proof").getAbsolutePath

    KeYmaeraX.main(Array("-prove", inputFileName, "-tactic", tacticFileName, "-verify", "-out", outputFileName))

    val expectedProof = scala.io.Source.fromFile("keymaerax-webui/src/test/resources/examples/casestudies/robix/passivesafetyabs.proof").mkString
    val actualFileContent = scala.io.Source.fromFile(outputFileName).mkString

    actualFileContent should include (expectedProof)
  }

  it should "prove just the acceleration x arithmetic" in withMathematica { implicit qeTool =>
    val accArith = "A>=0 & B>0 & V>=0 & ep>0 & abs(x_0-xo_0)>v_0^2/(2*B)+V*v_0/B+(A/B+1)*(A/2*ep^2+ep*(v_0+V)) & v_0>=0 & -B<=a & a<=A & -t*V<=xo-xo_0 & xo-xo_0<=t*V & v=v_0+a*t & -t*(v-a/2*t)<=x-x_0 & x-x_0<=t*(v-a/2*t) & t>=0 & t<=ep & v>=0 -> abs(x-xo)>v^2/(2*B)+V*(v/B)".asFormula

    val tactic = implyR(1) & andL('_)*@TheType() & cutL("abs(x_0-xo_0)>v_0^2/(2*B)+V*v_0/B+(A/B+1)*(A/2*t^2+t*(v_0+V))".asFormula)(AntePos(4)) <(
      hideL(-15) & hideL(-4) & abs(1, 0::Nil) & abs(-4, 0::Nil) & orL(-16) & OnAll(orL(-15) partial) &
        OnAll(andL('_)*@TheType() partial) & OnAll(exhaustiveEqL2R(hide=true)('L)*@TheType() partial) <(
        hideL(-11) & hideL(-8) & QE,
=======
      print("Before diffWeaken") & diffWeaken(1) & print("After diffWeaken")

    def accArithTactic: BelleExpr = alphaRule*@TheType() & printIndexed("Before replaceTransform") &
      //@todo auto-transform
      replaceTransform("ep".asTerm, "t".asTerm)(-10) & speculativeQE & print("Proved acc arithmetic")

    val tactic = implyR('_) & andL('_)*@TheType() & loop(invariant)('R) <(
      /* base case */ print("Base case...") & speculativeQE & print("Base case done"),
      /* use case */ print("Use case...") & speculativeQE & print("Use case done"),
      /* induction step */ print("Induction step") & chase(1) & normalize(andR('R), skip, skip) & printIndexed("After normalize") <(
        print("Braking branch") & di("-B")(1) & dw & prop & OnAll(speculativeQE) & print("Braking branch done"),
        print("Stopped branch") & di("0")(1) & dw & prop & OnAll(speculativeQE) & print("Stopped branch done"),
        print("Acceleration branch") & hideL(Find.FindL(0, Some("v=0|abs(x-xo_0)>v^2/(2*B)+V()*(v/B)|abs(y-yo_0)>v^2/(2*B)+V()*(v/B)".asFormula))) &
          di("a")(1) & dw & prop & OnAll(hideFactsAbout("dxo", "dyo") partial) <(
            hideFactsAbout("y", "yo") & accArithTactic,
            hideFactsAbout("x", "xo") & accArithTactic
          ) & print("Acceleration branch done")
        ) & print("Induction step done")
      ) & print("Proof done")
    proveBy(s, tactic) shouldBe 'proved
  }

  // todo: robix proof with let inv=bla in ...
  // todo: also try to get distance letified...

  it should "prove just the acceleration x arithmetic" in withMathematica { implicit qeTool =>
    val accArith = "A>=0 & B>0 & V()>=0 & ep>0 & v_0>=0 & -B<=a & a<=A & abs(x_0-xo_0)>v_0^2/(2*B)+V()*v_0/B+(A/B+1)*(A/2*ep^2+ep*(v_0+V())) & -t*V()<=xo-xo_0 & xo-xo_0<=t*V() & v=v_0+a*t & -t*(v-a/2*t)<=x-x_0 & x-x_0<=t*(v-a/2*t) & t>=0 & t<=ep & v>=0 -> v=0|abs(x-xo)>v^2/(2*B)+V()*(v/B)".asFormula

    val tactic = alphaRule*@TheType() & replaceTransform("ep".asTerm, "t".asTerm)(-8, "abs(x_0-xo_0)>v_0^2/(2*B)+V()*v_0/B+(A/B+1)*(A/2*ep^2+ep*(v_0+V()))".asFormula) &
      hideR(1, "v=0".asFormula) & hideL(-15, "t<=ep".asFormula) & hideL(-4, "ep>0".asFormula) &
      abs(1, 0::Nil) & abs(-7, 0::Nil) & orL(-16) & OnAll(orL(-15) partial) &
      OnAll(andL('_)*@TheType() partial) & OnAll(exhaustiveEqL2R(hide=true)('L)*@TheType() partial) <(
        hideL(-11, "x-x_0<=t*(v_0+a*t-a/2*t)".asFormula) & hideL(-8, "-t*V()<=xo-xo_0".asFormula) & QE,
>>>>>>> 65265d6a
        hideR(1) & QE,
        hideR(1) & QE,
        hideL(-10, "-t*(v_0+a*t-a/2*t)<=x-x_0".asFormula) & hideL(-9, "xo-xo_0<=t*V()".asFormula) & QE
        )

    proveBy(accArith, tactic) shouldBe 'proved
  }

  it should "prove just the acceleration y arithmetic" in withMathematica { implicit qeTool =>
<<<<<<< HEAD
    val accArith = "A>=0 & B>0 & V>=0 & ep>0 & abs(y_0-yo_0)>v_0^2/(2*B)+V*v_0/B+(A/B+1)*(A/2*ep^2+ep*(v_0+V)) & v_0>=0 & -B<=a & a<=A & -t*V<=yo-yo_0 & yo-yo_0<=t*V & -t*(v-a/2*t)<=y-y_0 & y-y_0<=t*(v-a/2*t) & v=v_0+a*t & t>=0 & t<=ep & v>=0 -> abs(y-yo)>v^2/(2*B)+V*(v/B)".asFormula

    val tactic = implyR(1) & andL('_)*@TheType() & cutL("abs(y_0-yo_0)>v_0^2/(2*B)+V*v_0/B+(A/B+1)*(A/2*t^2+t*(v_0+V))".asFormula)(AntePos(4)) <(
      hideL(-15) & hideL(-4) & abs(1, 0::Nil) & abs(-4, 0::Nil) & orL(-16) & OnAll(orL(-15) partial) &
        OnAll(andL('_)*@TheType() partial) & OnAll(exhaustiveEqL2R(hide=true)('L)*@TheType() partial) <(
        hideL(-11) & hideL(-8) & QE,
=======
    val accArith = "A>=0&B>0&V()>=0&ep>0&v_0>=0&-B<=a&a<=A&abs(y_0-yo_0)>v_0^2/(2*B)+V()*v_0/B+(A/B+1)*(A/2*ep^2+ep*(v_0+V()))&-t*V()<=yo-yo_0&yo-yo_0<=t*V()&-t*(v-a/2*t)<=y-y_0&y-y_0<=t*(v-a/2*t)&v=v_0+a*t&t>=0&t<=ep&v>=0->v=0|abs(y-yo)>v^2/(2*B)+V()*(v/B)".asFormula

    val tactic = alphaRule*@TheType() &
      replaceTransform("ep".asTerm, "t".asTerm)(-8, "abs(y_0-yo_0)>v_0^2/(2*B)+V()*v_0/B+(A/B+1)*(A/2*ep^2+ep*(v_0+V()))".asFormula) &
      hideR(1, "v=0".asFormula) & hideL(-15, "t<=ep".asFormula) & hideL(-4, "ep>0".asFormula) &
      abs(1, 0::Nil) & abs(-7, 0::Nil) & orL(-16) & OnAll(orL(-15) partial) &
      OnAll(andL('_)*@TheType() partial) & OnAll(exhaustiveEqL2R(hide=true)('L)*@TheType() partial) <(
        hideL(-11, "y-y_0<=t*(v_0+a*t-a/2*t)".asFormula) & hideL(-8, "-t*V()<=yo-yo_0".asFormula) & QE,
>>>>>>> 65265d6a
        hideR(1) & QE,
        hideR(1) & QE,
        hideL(-10, "-t*(v_0+a*t-a/2*t)<=y-y_0".asFormula) & hideL(-9, "yo-yo_0<=t*V()".asFormula) & QE
        )

    proveBy(accArith, tactic) shouldBe 'proved
  }

  "Passive Safety straight and curve" should "be provable" in withMathematica { implicit qeTool =>
    val s = parseToSequent(getClass.getResourceAsStream("/examples/casestudies/robix/passivesafetyabs_curvestraight.key"))

    val invariant = """v >= 0
                      | & dx^2+dy^2 = 1
                      | & r != 0
                      | & (v = 0 | abs(x-xo) > v^2 / (2*B) + V*(v/B)
                      |          | abs(y-yo) > v^2 / (2*B) + V*(v/B))""".stripMargin.asFormula

    def di(a: String): DependentPositionTactic = diffInvariant(
      "t>=0".asFormula,
      "dx^2 + dy^2 = 1".asFormula,
      s"v = old(v) + $a*t".asFormula,
      s"-t * (v - $a/2*t) <= x - old(x) & x - old(x) <= t * (v - $a/2*t)".asFormula,
      s"-t * (v - $a/2*t) <= y - old(y) & y - old(y) <= t * (v - $a/2*t)".asFormula,
      "-t * V <= xo - old(xo) & xo - old(xo) <= t * V".asFormula,
      "-t * V <= yo - old(yo) & yo - old(yo) <= t * V".asFormula)

    val dw: BelleExpr = exhaustiveEqR2L(hide=true)('Llast)*5 /* 5 old(...) in DI */ & andL('_)*@TheType() &
      debug("Before diffWeaken") & diffWeaken(1) & debug("After diffWeaken")

    val hideIrrelevantAssumptions: BelleExpr =
      OnAll(
        hideL(Find.FindL(0, Some("dx^2+dy^2=1".asFormula))) &
          hideL(Find.FindL(0, Some("r!=0".asFormula))) &
          hideL(Find.FindL(0, Some("dxo^2+dyo^2<=V^2".asFormula))) partial)

    val brakeStoppedArith: BelleExpr =
      hideIrrelevantAssumptions <(
        hideR(3, "abs(y-yo)>v^2/(2*B)+V*(v/B)".asFormula) & hideR(2, "abs(x-xo)>v^2/(2*B)+V*(v/B)".asFormula) & QE,
        hideR(3, "abs(y-yo)>v^2/(2*B)+V*(v/B)".asFormula) & QE,
        hideR(2, "abs(x-xo)>v^2/(2*B)+V*(v/B)".asFormula) & QE)

    def accArithTactic(fml: Formula): BelleExpr = implyR(1) & andL('_)*@TheType() & cutL(fml)(AntePos(4)) <(
      hideL(-15) & hideL(-4) & abs(1, 0::Nil) & abs(-4, 0::Nil) & orL(-16) & OnAll(orL(-15) partial) &
        OnAll(andL('_)*@TheType() partial) & OnAll(exhaustiveEqL2R(hide=true)('L)*@TheType() partial) <(
        hideL(-11) & hideL(-8) & QE,
        hideR(1) & QE,
        hideR(1) & QE,
        hideL(-10) & hideL(-9) & QE
        ),
      hideR(1) & (-12 to -6).map(hideL(_)).reduce[BelleExpr](_&_) & implyR(1) & abs(1, 0::Nil) & hideL(-10) & QE
      ) & debug("Proved acc arithmetic: " + fml)

    val accArithX = "A>=0 & B>0 & V>=0 & ep>0 & abs(x_0-xo_0)>v_0^2/(2*B)+V*v_0/B+(A/B+1)*(A/2*ep^2+ep*(v_0+V)) & v_0>=0 & -B<=a & a<=A & -t*V<=xo-xo_0 & xo-xo_0<=t*V & v=v_0+a*t & -t*(v-a/2*t)<=x-x_0 & x-x_0<=t*(v-a/2*t) & t>=0 & t<=ep & v>=0 -> abs(x-xo)>v^2/(2*B)+V*(v/B)".asFormula
    val accArithXLemma = proveBy(accArithX, accArithTactic("abs(x_0-xo_0)>v_0^2/(2*B)+V*v_0/B+(A/B+1)*(A/2*t^2+t*(v_0+V))".asFormula))
    accArithXLemma shouldBe 'proved

    val accArithY = "A>=0 & B>0 & V>=0 & ep>0 & abs(y_0-yo_0)>v_0^2/(2*B)+V*v_0/B+(A/B+1)*(A/2*ep^2+ep*(v_0+V)) & v_0>=0 & -B<=a & a<=A & -t*V<=yo-yo_0 & yo-yo_0<=t*V & -t*(v-a/2*t)<=y-y_0 & y-y_0<=t*(v-a/2*t) & v=v_0+a*t & t>=0 & t<=ep & v>=0 -> abs(y-yo)>v^2/(2*B)+V*(v/B)".asFormula
    val accArithYLemma = proveBy(accArithY, accArithTactic("abs(y_0-yo_0)>v_0^2/(2*B)+V*v_0/B+(A/B+1)*(A/2*t^2+t*(v_0+V))".asFormula))
    accArithYLemma shouldBe 'proved

    val tactic = implyR('_) & andL('_)*@TheType() & loop(invariant)('R) <(
      /* base case */ QE & debug("Base case done"),
      /* use case */ QE & debug("Use case done"),
      /* induction step */ chase(1) & allR(1)*2 & implyR(1) & andR(1) <(
        debug("Braking branch") & allR(1) & implyR(1) & andR(1) <(
          implyR(1) & di("-B")(1) & dw & prop & brakeStoppedArith & debug("Braking branch 1 done"),
          implyR(1) & di("-B")(1) & dw & prop & brakeStoppedArith & debug("Braking branch 2 done")
          ),
        debug("Free drive branch") & andR(1) <(
          (implyR(1) & allR(1))*2 & implyR(1) & andR(1) <(
            implyR(1) & andL('_)*@TheType() & hideL(Find.FindL(0, Some("v=0|abs(x-xo)>v^2/(2*B)+V*(v/B)|abs(y-yo)>v^2/(2*B)+V*(v/B)".asFormula))) & di("0")(1) & dw & prop
              & hideIrrelevantAssumptions & hideR(3, "abs(y-yo)>v^2/(2*B)+V*(v/B)".asFormula) & hideR(2, "abs(x-xo)>v^2/(2*B)+V*(v/B)".asFormula) & QE & debug("Free drive branch 1 done"),
            implyR(1) & andL('_)*@TheType() & hideL(Find.FindL(0, Some("v=0|abs(x-xo)>v^2/(2*B)+V*(v/B)|abs(y-yo)>v^2/(2*B)+V*(v/B)".asFormula))) & di("-B")(1) & dw & prop
              & hideIrrelevantAssumptions & hideR(3, "abs(y-yo)>v^2/(2*B)+V*(v/B)".asFormula) & hideR(2, "abs(x-xo)>v^2/(2*B)+V*(v/B)".asFormula) & QE & debug("Free drive branch 2 done")
            ),
            allR (1) & implyR(1) & andR(1) <(
              allR(1) & implyR(1) & allR(1)*2 & implyR(1) & allR(1) & implyR(1) & andR(1) <(
                implyR(1) & andL('_)*@TheType() & hideL(Find.FindL(0, Some("v=0|abs(x-xo_0)>v^2/(2*B)+V*(v/B)|abs(y-yo_0)>v^2/(2*B)+V*(v/B)".asFormula))) & di("a")(1) & dw & prop
                  & hideIrrelevantAssumptions <(
                    hideR(3, "abs(y-yo)>v^2/(2*B)+V*(v/B)".asFormula) & hideR(1, "v=0".asFormula)
                      & hideL(-20, "dx^2+dy^2=1".asFormula)
                      & hideL(-16, "y-y_0<=t*(v-a/2*t)".asFormula) & hideL(-15, "-t*(v-a/2*t)<=y-y_0".asFormula)
                      & hideL(-12, "yo-yo_0<=t*V".asFormula) & hideL(-11, "-t*V<=yo-yo_0".asFormula)
                      & hideL(-7, "w=0".asFormula) & hideL(-5, "w=0".asFormula)
                      & PropositionalTactics.toSingleFormula & by(accArithXLemma) & debug("Free drive branch 3 done"),
                    hideR(2, "abs(x-xo)>v^2/(2*B)+V*(v/B)".asFormula) & hideR(1, "v=0".asFormula)
                      & hideL(-20, "dx^2+dy^2=1".asFormula)
                      & hideL(-19, "x-x_0<=t*(v-a/2*t)".asFormula) & hideL(-18, "-t*(v-a/2*t)<=x-x_0".asFormula)
                      & hideL(-14, "xo-xo_0<=t*V".asFormula) & hideL(-13, "-t*V<=xo-xo_0".asFormula)
                      & hideL(-7, "w=0".asFormula) & hideL(-5, "w=0".asFormula)
                      & PropositionalTactics.toSingleFormula & by(accArithYLemma) & debug("Free drive branch 4 done")
                  ),
                implyR(1) & andL('_)*@TheType() & cutL("!w=0".asFormula)(AntePos(8)) <(
                    notL(-9, "!w=0".asFormula) & closeId  & debug("Free drive branch 5 done"),
                    hideR(1, "[{x'=v*dx,y'=v*dy,dx'=-w*dy,dy'=w*dx,v'=a,w'=a/r,xo'=dxo,yo'=dyo,t'=1&t<=ep&v>=0}](v>=0&dx^2+dy^2=1&r!=0&(v=0|abs(x-xo)>v^2/(2*B)+V*(v/B)|abs(y-yo)>v^2/(2*B)+V*(v/B)))".asFormula)
                      & implyR(1) & QE & debug("Free drive branch 6 done")
                  )
                ),
              (allR(1) & implyR(1))*2 & allR(1)*2 & implyR(1) & allR(1) & implyR(1) & andR(1) <(
                implyR(1) & andL('_)*@TheType() & hideL(Find.FindL(0, Some("v=0|abs(x-xo_0)>v^2/(2*B)+V*(v/B)|abs(y-yo_0)>v^2/(2*B)+V*(v/B)".asFormula))) & di("a")(1) & dw & prop
                  & hideIrrelevantAssumptions <(
                    hideR(3, "abs(y-yo)>v^2/(2*B)+V*(v/B)".asFormula) & hideR(1, "v=0".asFormula)
                      & hideL(-21, "dx^2+dy^2=1".asFormula)
                      & hideL(-17, "y-y_0<=t*(v-a/2*t)".asFormula) & hideL(-16, "-t*(v-a/2*t)<=y-y_0".asFormula)
                      & hideL(-13, "yo-yo_0<=t*V".asFormula) & hideL(-12, "-t*V<=yo-yo_0".asFormula)
                      & hideL(-11, "r_0!=0".asFormula) & hideL(-7, "w=0".asFormula) & hideL(-5, "w*r=v_0".asFormula)
                      & PropositionalTactics.toSingleFormula & by(accArithXLemma) & debug("Free drive branch 7 done"),
                    hideR(2, "abs(x-xo)>v^2/(2*B)+V*(v/B)".asFormula) & hideR(1, "v=0".asFormula)
                      & hideL(-21, "dx^2+dy^2=1".asFormula)
                      & hideL(-20, "x-x_0<=t*(v-a/2*t)".asFormula) & hideL(-19, "-t*(v-a/2*t)<=x-x_0".asFormula)
                      & hideL(-15, "xo-xo_0<=t*V".asFormula) & hideL(-14, "-t*V<=xo-xo_0".asFormula)
                      & hideL(-11, "r_0!=0".asFormula) & hideL(-7, "w=0".asFormula) & hideL(-5, "w*r=v_0".asFormula)
                      & PropositionalTactics.toSingleFormula & by(accArithYLemma) & debug("Free drive branch 8 done")
                  ),
                implyR(1) & andL('_)*@TheType() & hideL(Find.FindL(0, Some("v=0|abs(x-xo_0)>v^2/(2*B)+V*(v/B)|abs(y-yo_0)>v^2/(2*B)+V*(v/B)".asFormula))) & di("a")(1) & dw & prop
                  & hideIrrelevantAssumptions <(
                    hideR(3, "abs(y-yo)>v^2/(2*B)+V*(v/B)".asFormula) & hideR(1, "v=0".asFormula)
                      & hideL(-15, "y-y_0<=t*(v-a/2*t)".asFormula) & hideL(-14, "-t*(v-a/2*t)<=y-y_0".asFormula)
                      & hideL(-11, "yo-yo_0<=t*V".asFormula) & hideL(-10, "-t*V<=yo-yo_0".asFormula)
                      & hideL(-9, "r_0!=0".asFormula)
                      & PropositionalTactics.toSingleFormula & by(accArithXLemma) & debug("Free drive branch 9 done"),
                    hideR(2, "abs(x-xo)>v^2/(2*B)+V*(v/B)".asFormula) & hideR(1, "v=0".asFormula)
                      & hideL(-18, "x-x_0<=t*(v-a/2*t)".asFormula) & hideL(-17, "-t*(v-a/2*t)<=x-x_0".asFormula)
                      & hideL(-13, "xo-xo_0<=t*V".asFormula) & hideL(-12, "-t*V<=xo-xo_0".asFormula)
                      & hideL(-9, "r_0!=0".asFormula)
                      & PropositionalTactics.toSingleFormula & by(accArithYLemma) & debug("Free drive branch 10 done")
                  )
                )
              )
          )
        ) & debug("Induction step done")
      ) & debug("Proof done")

    proveBy(s, tactic) shouldBe 'proved
  }

  "Passive Safety straight and curve using curvature" should "be provable" in withMathematica { implicit qeTool =>
    val s = parseToSequent(getClass.getResourceAsStream("/examples/casestudies/robix/passivesafetyabs_curvestraight_curvature.key"))

    val invariant =
      """v >= 0
                      | & dx^2+dy^2 = 1
                      | & (v = 0 | abs(x-xo) > v^2 / (2*B) + V*(v/B)
                      |          | abs(y-yo) > v^2 / (2*B) + V*(v/B))""".stripMargin.asFormula

    def di(a: String): DependentPositionTactic = diffInvariant(
      "t>=0".asFormula,
      "dx^2 + dy^2 = 1".asFormula,
      s"v = old(v) + $a*t".asFormula,
      s"-t * (v - $a/2*t) <= x - old(x) & x - old(x) <= t * (v - $a/2*t)".asFormula,
      s"-t * (v - $a/2*t) <= y - old(y) & y - old(y) <= t * (v - $a/2*t)".asFormula,
      "-t * V <= xo - old(xo) & xo - old(xo) <= t * V".asFormula,
      "-t * V <= yo - old(yo) & yo - old(yo) <= t * V".asFormula)
    
    val dw: BelleExpr = exhaustiveEqR2L(hide=true)('Llast)*5 /* 5 old(...) in DI */ & andL('_)*@TheType() &
      debug("Before diffWeaken") & diffWeaken(1) & debug("After diffWeaken")

    def accArithTactic: BelleExpr = alphaRule*@TheType() &
      //@todo auto-transform
      replaceTransform("ep".asTerm, "t".asTerm)(-8) & speculativeQE & print("Proved acc arithmetic")

    val tactic = implyR('_) & andL('_)*@TheType() & loop(invariant)('R) <(
      /* base case */ print("Base case...") & speculativeQE & print("Base case done"),
      /* use case */ print("Use case...") & speculativeQE & print("Use case done"),
      /* induction step */ print("Induction step") & chase(1) & normalize(andR('R), skip, skip) & printIndexed("After normalize") <(
      print("Braking branch") & di("-B")(1) & dw & prop & OnAll(speculativeQE) & print("Braking branch done"),
      print("Stopped branch") & di("0")(1) & dw & prop & OnAll(speculativeQE) & print("Stopped branch done"),
      print("Acceleration branch") & hideL(Find.FindL(0, Some("v=0|abs(x-xo_0)>v^2/(2*B)+V*(v/B)|abs(y-yo_0)>v^2/(2*B)+V*(v/B)".asFormula))) &
        di("a")(1) & dw & prop & OnAll(hideFactsAbout("dx", "dy", "dxo", "dyo", "k", "k_0") partial) <(
        hideFactsAbout("y", "yo") & accArithTactic,
        hideFactsAbout("x", "xo") & accArithTactic
        ) & print("Acceleration branch done")
      ) & print("Induction step done")
      ) & print("Proof done")
    proveBy(s, tactic) shouldBe 'proved
  }

  "Passive Safety straight and curve using curvature with additional braking branch" should "be provable" in withMathematica { implicit qeTool =>
    val s = parseToSequent(getClass.getResourceAsStream("/examples/casestudies/robix/passivesafetyabs_curvestraight_curvature_lightbrake.key"))

    val invariant =
      """v >= 0
        | & dx^2+dy^2 = 1
        | & (v = 0 | abs(x-xo) > v^2 / (2*B) + V*(v/B)
        |          | abs(y-yo) > v^2 / (2*B) + V*(v/B))""".stripMargin.asFormula

    def di(a: String): DependentPositionTactic = diffInvariant(
      "t>=0".asFormula,
      "dx^2 + dy^2 = 1".asFormula,
      s"v = old(v) + $a*t".asFormula,
      s"-t * (v - $a/2*t) <= x - old(x) & x - old(x) <= t * (v - $a/2*t)".asFormula,
      s"-t * (v - $a/2*t) <= y - old(y) & y - old(y) <= t * (v - $a/2*t)".asFormula,
      "-t * V <= xo - old(xo) & xo - old(xo) <= t * V".asFormula,
      "-t * V <= yo - old(yo) & yo - old(yo) <= t * V".asFormula)

    val dw: BelleExpr = exhaustiveEqR2L(hide=true)('Llast)*5 /* 5 old(...) in DI */ & andL('_)*@TheType() &
      debug("Before diffWeaken") & diffWeaken(1) & debug("After diffWeaken")

    def accArithTactic: BelleExpr = alphaRule*@TheType() &
      //@todo auto-transform
      replaceTransform("ep".asTerm, "t".asTerm)(-8) & speculativeQE & print("Proved acc arithmetic")

    val tactic = implyR('_) & andL('_)*@TheType() & loop(invariant)('R) <(
      /* base case */ print("Base case...") & speculativeQE & print("Base case done"),
      /* use case */ print("Use case...") & speculativeQE & print("Use case done"),
      /* induction step */ print("Induction step") & chase(1) & normalize(andR('R), skip, skip) & printIndexed("After normalize") <(
      print("Braking branch") & di("-B")(1) & dw & prop & OnAll(speculativeQE) & print("Braking branch done"),
      print("Light braking branch") & hideL(Find.FindL(0, Some("v=0|abs(x-xo)>v^2/(2*B)+V*(v/B)|abs(y-yo)>v^2/(2*B)+V*(v/B)".asFormula))) &
        di("-B/2")(1) & dw & prop & OnAll(hideFactsAbout("dx", "dy", "dxo", "dyo", "k", "k_0") partial) <(
        hideFactsAbout("y", "yo") & speculativeQE,
        hideFactsAbout("x", "xo") & speculativeQE
        ) & print("Light braking branch done"),
      print("Stopped branch") & di("0")(1) & dw & prop & OnAll(speculativeQE) & print("Stopped branch done"),
      print("Acceleration branch") & hideL(Find.FindL(0, Some("v=0|abs(x-xo_0)>v^2/(2*B)+V*(v/B)|abs(y-yo_0)>v^2/(2*B)+V*(v/B)".asFormula))) &
        di("a")(1) & dw & prop & OnAll(hideFactsAbout("dx", "dy", "dxo", "dyo", "k", "k_0") partial) <(
        hideFactsAbout("y", "yo") & accArithTactic,
        hideFactsAbout("x", "xo") & accArithTactic
        ) & print("Acceleration branch done")
      ) & print("Induction step done")
      ) & print("Proof done")
    proveBy(s, tactic) shouldBe 'proved
  }

  "Passive orientation safety" should "be provable" in withMathematica { implicit qeTool =>
    val s = parseToSequent(getClass.getResourceAsStream("/examples/casestudies/robix/passiveorientationsafetyabs.key"))
    val invariant =
      """v>=0
        | & dx^2+dy^2=1
        | & r!=0
        | & (v=0 | (abs(beta) + v^2/(2*b*abs(r)) < gamma
        |          & (isVisible < 0 | abs(x-ox) > v^2/(2*b) + V*(v/b) | abs(y-oy) > v^2/(2*b) + V*(v/b))))
      """.stripMargin.asFormula

    def di(a: String): DependentPositionTactic = diffInvariant(
      "t>=0".asFormula,
      "dx^2 + dy^2 = 1".asFormula,
      s"v = old(v) + $a*t".asFormula,
      s"-t * (v - $a/2*t) <= x - old(x) & x - old(x) <= t * (v - $a/2*t)".asFormula,
      s"-t * (v - $a/2*t) <= y - old(y) & y - old(y) <= t * (v - $a/2*t)".asFormula,
      "-t * V <= ox - old(ox) & ox - old(ox) <= t * V".asFormula,
      "-t * V <= oy - old(oy) & oy - old(oy) <= t * V".asFormula,
      "w*r = v".asFormula,
      s"beta = old(beta) + t/r*(v - $a/2*t)".asFormula)

    val dw: BelleExpr = exhaustiveEqR2L(hide=true)('Llast)*6 /* 6 old(...) in DI */ & andL('L)*@TheType() &
      print("Before diffWeaken") & diffWeaken(1) & print("After diffWeaken")

    val allImplyTactic = ((allR('R)*@TheType() & implyR('R))*@TheType())*@TheType()

    val tactic = implyR('R) & andL('L)*@TheType() & loop(invariant)('R) <(
      /* base case */ QE & print("Base case done"),
      /* use case */ QE & print("Use case done"),
      /* step */ andL('L)*@TheType() & chase('R) & allR('R)*2 & implyR('R) & andR('R) <(
        print("Braking") & allImplyTactic & di("-b")('R) & dw & alphaRule*@TheType() & print("After alpha braking") &
          (andR('R) <(closeId, skip))*3 & orR('R) & passiveOrientationBrakingArithTactic & print("Braking branch done"),
        andR('R) <(
          print("Stopped") & allImplyTactic & di("0")('R) & dw & alphaRule*@TheType() & print("After alpha stopped") &
            (andR('R) <(closeId, skip))*3 & orR('R) & passiveOrientationStoppedArithTactic & print("Stopped branch done"),
          print("Accelerating") & allImplyTactic & di("A")('R) & dw & alphaRule*@TheType() & print("After alpha accelerating") &
            (andR('R) <(closeId, skip))*3 & orR('R) & passiveOrientationAccArithTactic & print("Acc branch done")
          )
        )
      )

    proveBy(s, tactic) shouldBe 'proved
  }

  def passiveOrientationBrakingArithTactic: BelleExpr =
    orL(-8, "v_0=0|abs(beta_0)+v_0^2/(2*b*abs(r)) < gamma&(isVisible < 0|abs(x_0-ox_0)>v_0^2/(2*b)+V*(v_0/b)|abs(y_0-oy_0)>v_0^2/(2*b)+V*(v_0/b))".asFormula) <(
    hideR(2) & QE,
    andL('L) & andR('R) <(
      QE,
      hideL(-24, "abs(beta_0)+v_0^2/(2*b*abs(r)) < gamma".asFormula) &
        hideL(-9, "beta=beta_0+t/r*(v--b/2*t)".asFormula) &
        orR('R)*@TheType() &
        orL('Llast, "isVisible < 0|abs(x_0-ox_0)>v_0^2/(2*b)+V*(v_0/b)|abs(y_0-oy_0)>v_0^2/(2*b)+V*(v_0/b)".asFormula) <(
          closeId,
          hideR(2, "isVisible < 0".asFormula) & hideR(1, "v=0".asFormula) & hideL(-21, "t<=ep".asFormula) &
            hideL(-19, "dx^2+dy^2=1".asFormula) & hideL(-9, "w*r=v".asFormula) & hideL(-8, "odx^2+ody^2<=V^2".asFormula) &
            hideL(-7, "r!=0".asFormula) & hideL(-5, "gamma>0".asFormula) & hideL(-4, "ep>0".asFormula) &
            orL('Llast, "abs(x_0-ox_0)>v_0^2/(2*b)+V*(v_0/b)|abs(y_0-oy_0)>v_0^2/(2*b)+V*(v_0/b)".asFormula) <(
              hideR(2, "abs(y-oy)>v^2/(2*b)+V*(v/b)".asFormula) & hideL(-10, "y-y_0<=t*(v--b/2*t)".asFormula) & hideL(-9, "-t*(v--b/2*t)<=y-y_0".asFormula) & hideL(-6, "oy-oy_0<=t*V".asFormula) & hideL(-5, "-t*V<=oy-oy_0".asFormula) & QE,
              hideR(1, "abs(x-ox)>v^2/(2*b)+V*(v/b)".asFormula) & hideL(-13, "x-x_0<=t*(v--b/2*t)".asFormula) & hideL(-12, "-t*(v--b/2*t)<=x-x_0".asFormula) & hideL(-8, "ox-ox_0<=t*V".asFormula) & hideL(-7, "-t*V<=ox-ox_0".asFormula) & QE
              )
          )
      )
    )
  
  it should "prove just braking arithmetic" in withMathematica { tool =>
    val fml = """V>=0 & A>=0 & b>0 & ep>0 & gamma>0 & v_0>=0 & r!=0 & (v_0=0|abs(beta_0)+v_0^2/(2*b*abs(r)) < gamma&(isVisible < 0|abs(x_0-ox_0)>v_0^2/(2*b)+V*(v_0/b)|abs(y_0-oy_0)>v_0^2/(2*b)+V*(v_0/b))) & odx^2+ody^2<=V^2 & beta=beta_0+t/r*(v--b/2*t) & w*r=v & -t*V<=oy-oy_0 & oy-oy_0<=t*V & -t*V<=ox-ox_0 & ox-ox_0<=t*V & -t*(v--b/2*t)<=y-y_0 & y-y_0<=t*(v--b/2*t) & v=v_0+-b*t & -t*(v--b/2*t)<=x-x_0 & x-x_0<=t*(v--b/2*t) & dx^2+dy^2=1 & t>=0 & t<=ep & v>=0
                |  -> v=0|abs(beta)+v^2/(2*b*abs(r)) < gamma&(isVisible < 0|abs(x-ox)>v^2/(2*b)+V*(v/b)|abs(y-oy)>v^2/(2*b)+V*(v/b))""".stripMargin.asFormula

    val tactic = implyR('R) & andL('L)*@TheType() & orR('R) & passiveOrientationBrakingArithTactic

    proveBy(fml, tactic) shouldBe 'proved
  }

  def passiveOrientationStoppedArithTactic: BelleExpr =
    orL(-8, "v_0=0|abs(beta_0)+v_0^2/(2*b*abs(r)) < gamma&(isVisible < 0|abs(x_0-ox_0)>v_0^2/(2*b)+V*(v_0/b)|abs(y_0-oy_0)>v_0^2/(2*b)+V*(v_0/b))".asFormula) <(
      hideR(2) & QE,
      andL('L) & andR('R) <(
        QE,
        hideL(-25, "abs(beta_0)+v_0^2/(2*b*abs(r)) < gamma".asFormula) &
          hideL(-10, "beta=beta_0+t/r*(v-0/2*t)".asFormula) &
          orR('R)*@TheType() &
          orL('Llast, "isVisible < 0|abs(x_0-ox_0)>v_0^2/(2*b)+V*(v_0/b)|abs(y_0-oy_0)>v_0^2/(2*b)+V*(v_0/b)".asFormula) <(
            closeId,
            hideR(4, "abs(y-oy)>v^2/(2*b)+V*(v/b)".asFormula) & hideR(3, "abs(x-ox)>v^2/(2*b)+V*(v/b)".asFormula) &
              hideR(2, "isVisible < 0".asFormula) &
              hideL(-22, "t<=ep".asFormula) & hideL(-10, "w*r=v".asFormula) & hideL(-7, "r!=0".asFormula) &
              hideL(-5, "gamma>0".asFormula) & hideL(-4, "ep>0".asFormula) & hideL(-15, "x-x_0<=t*(v-0/2*t)".asFormula) &
              hideL(-14, "-t*(v-0/2*t)<=x-x_0".asFormula) & hideL(-12, "y-y_0<=t*(v-0/2*t)".asFormula) &
              hideL(-11, "-t*(v-0/2*t)<=y-y_0".asFormula) & hideL(-10, "ox-ox_0<=t*V".asFormula) &
              hideL(-9, "-t*V<=ox-ox_0".asFormula) & hideL(-8, "oy-oy_0<=t*V".asFormula) &
              hideL(-7, "-t*V<=oy-oy_0".asFormula) & QE
            )
        )
      )

  it should "prove just stopped arithmetic" in withMathematica { tool =>
    val fml = """V>=0 & A>=0 & b>0 & ep>0 & gamma>0 & v_0>=0 & r!=0 & (v_0=0|abs(beta_0)+v_0^2/(2*b*abs(r)) < gamma&(isVisible < 0|abs(x_0-ox_0)>v_0^2/(2*b)+V*(v_0/b)|abs(y_0-oy_0)>v_0^2/(2*b)+V*(v_0/b))) & odx^2+ody^2<=V^2 & v_0=0 & beta=beta_0+t/r*(v-0/2*t) & w*r=v & -t*V<=oy-oy_0 & oy-oy_0<=t*V & -t*V<=ox-ox_0 & ox-ox_0<=t*V & -t*(v-0/2*t)<=y-y_0 & y-y_0<=t*(v-0/2*t) & v=v_0+0*t & -t*(v-0/2*t)<=x-x_0 & x-x_0<=t*(v-0/2*t) & dx^2+dy^2=1 & t>=0 & t<=ep & v>=0
                |  -> v=0|abs(beta)+v^2/(2*b*abs(r)) < gamma&(isVisible < 0|abs(x-ox)>v^2/(2*b)+V*(v/b)|abs(y-oy)>v^2/(2*b)+V*(v/b))""".stripMargin.asFormula

    val tactic = implyR('R) & andL('L)*@TheType() & orR('R) & passiveOrientationStoppedArithTactic

    proveBy(fml, tactic) shouldBe 'proved
  }

  def passiveOrientationAccArithTactic: BelleExpr =
    hideL(-25, "dx^2+dy^2=1".asFormula) & hideL(-15, "w*r=v".asFormula) & hideL(-9, "odx^2+ody^2<=V^2".asFormula) &
    hideL(-8, "v_0=0|abs(beta_0)+v_0^2/(2*b*abs(r_0)) < gamma&(isVisible_0 < 0|abs(x_0-ox_0)>v_0^2/(2*b)+V*(v_0/b)|abs(y_0-oy_0)>v_0^2/(2*b)+V*(v_0/b))".asFormula) &
    hideL(-7, "r_0!=0".asFormula) & hideR(1, "v=0".asFormula) & andR('R) <(
      hideL(-8, "isVisible < 0|abs(x_0-ox_1)>v_0^2/(2*b)+V*(v_0/b)+(A/b+1)*(A/2*ep^2+ep*(v_0+V))|abs(y_0-oy_1)>v_0^2/(2*b)+V*(v_0/b)+(A/b+1)*(A/2*ep^2+ep*(v_0+V))".asFormula) & QE,
      orR('R)*2 & orL(-8, "isVisible < 0|abs(x_0-ox_1)>v_0^2/(2*b)+V*(v_0/b)+(A/b+1)*(A/2*ep^2+ep*(v_0+V))|abs(y_0-oy_1)>v_0^2/(2*b)+V*(v_0/b)+(A/b+1)*(A/2*ep^2+ep*(v_0+V))".asFormula) <(
        closeId,
        hideR(1, "isVisible < 0".asFormula) & hideL(-11, "beta=beta_1+t/r*(v-A/2*t)".asFormula) & hideL(-10, "beta_1=0".asFormula) &
          hideL(-9, "v_0^2/(2*b)+(A/b+1)*(A/2*ep^2+ep*v_0) < gamma*abs(r)".asFormula) & hideL(-7, "r!=0".asFormula) & hideL(-5, "gamma>0".asFormula) &
          orL(-6, "abs(x_0-ox_1)>v_0^2/(2*b)+V*(v_0/b)+(A/b+1)*(A/2*ep^2+ep*(v_0+V))|abs(y_0-oy_1)>v_0^2/(2*b)+V*(v_0/b)+(A/b+1)*(A/2*ep^2+ep*(v_0+V))".asFormula) <(
            hideR(2, "abs(y-oy)>v^2/(2*b)+V*(v/b)".asFormula) & hideL(-12, "y-y_0<=t*(v-A/2*t)".asFormula) &
              hideL(-11, "-t*(v-A/2*t)<=y-y_0".asFormula) & hideL(-8, "oy-oy_1<=t*V".asFormula) & hideL(-7, "-t*V<=oy-oy_1".asFormula) &
              abs(1, 0::Nil) & abs(-6, 0::Nil) &
              orL(-16, "x_0-ox_1>=0&abs_1=x_0-ox_1|x_0-ox_1 < 0&abs_1=-(x_0-ox_1)".asFormula) <(
                andL('L) & hideL(-11, "x-x_0<=t*(v-A/2*t)".asFormula) & hideL(-7, "-t*V<=ox-ox_1".asFormula) &
                orL(-13, "x-ox>=0&abs_0=x-ox|x-ox < 0&abs_0=-(x-ox)".asFormula) <(
                  print("Foo 1") & QE,
                  hideR(1) & print("Foo 2") & QE
                  ),
                andL('L) & hideL(-10, "-t*(v-A/2*t)<=x-x_0".asFormula) & hideL(-8, "ox-ox_1<=t*V".asFormula) &
                orL(-13, "x-ox>=0&abs_0=x-ox|x-ox < 0&abs_0=-(x-ox)".asFormula) <(
                  hideR(1) & print("Foo 3") & QE,
                  cutL("abs_1>v_0^2/(2*b)+V*(v_0/b)+(A/b+1)*(A/2*t^2+t*(v_0+V))".asFormula)(AntePos(5)) <(
                    hideL(-11, "t<=ep".asFormula) & hideL(-4, "ep>0".asFormula) & print("Foo 4") & QE,
                    hideR(1, "abs_0>v^2/(2*b)+V*(v/b)".asFormula) & print("Foo 5") & QE
                    )
                  )

              ),
            hideR(1, "abs(x-ox)>v^2/(2*b)+V*(v/b)".asFormula) & hideL(-15, "x-x_0<=t*(v-A/2*t)".asFormula) &
              hideL(-14, "-t*(v-A/2*t)<=x-x_0".asFormula) & hideL(-10, "ox-ox_1<=t*V".asFormula) & hideL(-9, "-t*V<=ox-ox_1".asFormula) &
              abs(1, 0::Nil) & abs(-6, 0::Nil) & cutL("abs_1>v_0^2/(2*b)+V*(v_0/b)+(A/b+1)*(A/2*t^2+t*(v_0+V))".asFormula)(AntePos(5)) <(
                hideL(-13, "t<=ep".asFormula) & hideL(-4, "ep>0".asFormula) &
                orL(-14, "y_0-oy_1>=0&abs_1=y_0-oy_1|y_0-oy_1 < 0&abs_1=-(y_0-oy_1)".asFormula) <(
                  andL('L) & hideL(-9, "y-y_0<=t*(v-A/2*t)".asFormula) & hideL(-6, "-t*V<=oy-oy_1".asFormula) &
                  orL(-11, "y-oy>=0&abs_0=y-oy|y-oy < 0&abs_0=-(y-oy)".asFormula) <(
                    print("Bar 1") & QE,
                    hideR(1) & print("Bar 2") & QE
                    ),
                  andL('L) & hideL(-8, "-t*(v-A/2*t)<=y-y_0".asFormula) & hideL(-7, "oy-oy_1<=t*V".asFormula) &
                  orL(-11, "y-oy>=0&abs_0=y-oy|y-oy < 0&abs_0=-(y-oy)".asFormula) <(
                    hideR(1) & print("Bar 3") & QE,
                    print("Bar 4") & QE
                    )
                  ),
                hideR(1, "abs_0>v^2/(2*b)+V*(v/b)".asFormula) & print("Bar 5") & QE
              )
            )
        )
      )

  it should "prove just acceleration arithmetic" in withMathematica { tool =>
    val fml = """V>=0 & A>=0 & b>0 & ep>0 & gamma>0 & v_0>=0 & r_0!=0 & (v_0=0|abs(beta_0)+v_0^2/(2*b*abs(r_0)) < gamma&(isVisible_0 < 0|abs(x_0-ox_0)>v_0^2/(2*b)+V*(v_0/b)|abs(y_0-oy_0)>v_0^2/(2*b)+V*(v_0/b))) & odx^2+ody^2<=V^2 & r!=0 & (isVisible < 0|abs(x_0-ox_1)>v_0^2/(2*b)+V*(v_0/b)+(A/b+1)*(A/2*ep^2+ep*(v_0+V))|abs(y_0-oy_1)>v_0^2/(2*b)+V*(v_0/b)+(A/b+1)*(A/2*ep^2+ep*(v_0+V))) & v_0^2/(2*b)+(A/b+1)*(A/2*ep^2+ep*v_0) < gamma*abs(r) & beta_1=0 & beta=beta_1+t/r*(v-A/2*t) & w*r=v & -t*V<=oy-oy_1 & oy-oy_1<=t*V & -t*V<=ox-ox_1 & ox-ox_1<=t*V & -t*(v-A/2*t)<=y-y_0 & y-y_0<=t*(v-A/2*t) & v=v_0+A*t & -t*(v-A/2*t)<=x-x_0 & x-x_0<=t*(v-A/2*t) & dx^2+dy^2=1 & t>=0 & t<=ep & v>=0
                |  ->  v=0|abs(beta)+v^2/(2*b*abs(r)) < gamma&(isVisible < 0|abs(x-ox)>v^2/(2*b)+V*(v/b)|abs(y-oy)>v^2/(2*b)+V*(v/b))""".stripMargin.asFormula

    val tactic = implyR('R) & andL('L)*@TheType() & orR('R) & passiveOrientationAccArithTactic

    proveBy(fml, tactic) shouldBe 'proved
  }

  "Passive safety with curvature and uncertainty" should "prove" in withZ3 { implicit tool =>
    val s = parseToSequent(getClass.getResourceAsStream("/examples/casestudies/robix/passivesafetyabs_curvestraight_curvature_uncertainty.key"))

    val invariant =
      """v >= 0
        | & dx^2+dy^2 = 1
        | & (v = 0 | abs(x-xo) > v^2 / (2*Da*B) + V*(v/(Da*B))
        |          | abs(y-yo) > v^2 / (2*Da*B) + V*(v/(Da*B)))""".stripMargin.asFormula

    def di(a: String): DependentPositionTactic = diffInvariant(
      "t>=0".asFormula,
      "dx^2 + dy^2 = 1".asFormula,
      s"old(v) + $a*pa*t = v".asFormula,
      s"-t * (v - $a*pa/2*t) <= x - old(x) & x - old(x) <= t * (v - $a*pa/2*t)".asFormula, // Mathematica won't prove -> need better hiding in DI
      s"-t * (v - $a*pa/2*t) <= y - old(y) & y - old(y) <= t * (v - $a*pa/2*t)".asFormula,
      "-t * V <= xo - old(xo) & xo - old(xo) <= t * V".asFormula,
      "-t * V <= yo - old(yo) & yo - old(yo) <= t * V".asFormula)

    val dw: BelleExpr = exhaustiveEqR2L(hide=true)('Llast)*5 /* 5 old(...) in DI */ & andL('_)*@TheType() &
      debug("Before diffWeaken") & diffWeaken(1) & debug("After diffWeaken")

    def accArithTactic: BelleExpr = alphaRule*@TheType() & printIndexed("Before replaceTransform") &
      //@todo auto-transform
      replaceTransform("ep".asTerm, "t".asTerm)(-23) & speculativeQE & print("Proved acc arithmetic")

    val tactic = implyR('_) & andL('_)*@TheType() & loop(invariant)('R) <(
      /* base case */ print("Base case...") & speculativeQE & print("Base case done"),
      /* use case */ print("Use case...") & speculativeQE & print("Use case done"),
      /* induction step */ print("Induction step") & chase(1) & normalize(andR('R), skip, skip) & printIndexed("After normalize") <(
      print("Braking branch") & di("-B")(1) & dw & prop & OnAll(speculativeQE) & print("Braking branch done"),
      print("Stopped branch") & di("0")(1) & dw & prop & OnAll(speculativeQE) & print("Stopped branch done"),
      print("Acceleration branch") & hideL(Find.FindL(0, Some("v=0|abs(x-xo_0)>v^2/(2*Da*B)+V*(v/(Da*B))|abs(y-yo_0)>v^2/(2*Da*B)+V*(v/(Da*B))".asFormula))) &
        di("a")(1) & dw & prop & OnAll(hideFactsAbout("dxo", "dyo") partial) <(
        hideFactsAbout("y", "yo") & accArithTactic,
        hideFactsAbout("x", "xo") & accArithTactic
        ) & print("Acceleration branch done")
      ) & print("Induction step done")
      ) & print("Proof done")
    proveBy(s, tactic) shouldBe 'proved
  }
}<|MERGE_RESOLUTION|>--- conflicted
+++ resolved
@@ -14,13 +14,9 @@
 import edu.cmu.cs.ls.keymaerax.parser.StringConverter._
 import edu.cmu.cs.ls.keymaerax.tags.SlowTest
 import testHelper.ParserFactory._
-<<<<<<< HEAD
-import edu.cmu.cs.ls.keymaerax.btactics.DebuggingTactics.print
 import edu.cmu.cs.ls.keymaerax.launcher.KeYmaeraX
 import edu.cmu.cs.ls.keymaerax.parser.{KeYmaeraXParser, KeYmaeraXProblemParser}
-=======
 import edu.cmu.cs.ls.keymaerax.btactics.DebuggingTactics.{print, printIndexed}
->>>>>>> 65265d6a
 
 import scala.language.postfixOps
 import scala.reflect.runtime._
@@ -92,101 +88,6 @@
       "-t * V <= yo - old(yo) & yo - old(yo) <= t * V".asFormula)
 
     val dw: BelleExpr = exhaustiveEqR2L(hide=true)('Llast)*5 /* 5 old(...) in DI */ & andL('_)*@TheType() &
-<<<<<<< HEAD
-      debug("Before diffWeaken") & diffWeaken(1) & debug("After diffWeaken")
-
-    val hideIrrelevantAssumptions: BelleExpr =
-      OnAll(
-        hideL(Find.FindL(0, Some("dx^2+dy^2=1".asFormula))) &
-        hideL(Find.FindL(0, Some("r!=0".asFormula))) &
-        hideL(Find.FindL(0, Some("dxo^2+dyo^2<=V^2".asFormula))) partial)
-
-    val brakeStoppedArith: BelleExpr =
-      hideIrrelevantAssumptions <(
-        hideR(3, "abs(y-yo)>v^2/(2*B)+V*(v/B)".asFormula) & hideR(2, "abs(x-xo)>v^2/(2*B)+V*(v/B)".asFormula) & QE,
-        hideR(3, "abs(y-yo)>v^2/(2*B)+V*(v/B)".asFormula) & QE,
-        hideR(2, "abs(x-xo)>v^2/(2*B)+V*(v/B)".asFormula) & QE)
-
-    def accArithTactic(fml: Formula): BelleExpr = implyR(1) & andL('_)*@TheType() & cutL(fml)(AntePosition(5).top) <(
-      hideL(-15) & hideL(-4) & abs(1, 0::Nil) & abs(-4, 0::Nil) & orL(-16) & OnAll(orL(-15) partial) &
-        OnAll(andL('_)*@TheType() partial) & OnAll(exhaustiveEqL2R(hide=true)('L)*@TheType() partial) <(
-        hideL(-11) & hideL(-8) & QE,
-        hideR(1) & QE,
-        hideR(1) & QE,
-        hideL(-10) & hideL(-9) & QE
-        ),
-      hideR(1) & (-12 to -6).map(hideL(_)).reduce[BelleExpr](_&_) & implyR(1) & abs(1, 0::Nil) & hideL(-10) & QE
-      ) & debug("Proved acc arithmetic: " + fml)
-
-    val accArithX = "A>=0 & B>0 & V>=0 & ep>0 & abs(x_0-xo_0)>v_0^2/(2*B)+V*v_0/B+(A/B+1)*(A/2*ep^2+ep*(v_0+V)) & v_0>=0 & -B<=a & a<=A & -t*V<=xo-xo_0 & xo-xo_0<=t*V & v=v_0+a*t & -t*(v-a/2*t)<=x-x_0 & x-x_0<=t*(v-a/2*t) & t>=0 & t<=ep & v>=0 -> abs(x-xo)>v^2/(2*B)+V*(v/B)".asFormula
-    val accArithXLemma = proveBy(accArithX, accArithTactic("abs(x_0-xo_0)>v_0^2/(2*B)+V*v_0/B+(A/B+1)*(A/2*t^2+t*(v_0+V))".asFormula))
-    accArithXLemma shouldBe 'proved
-
-    val accArithY = "A>=0 & B>0 & V>=0 & ep>0 & abs(y_0-yo_0)>v_0^2/(2*B)+V*v_0/B+(A/B+1)*(A/2*ep^2+ep*(v_0+V)) & v_0>=0 & -B<=a & a<=A & -t*V<=yo-yo_0 & yo-yo_0<=t*V & -t*(v-a/2*t)<=y-y_0 & y-y_0<=t*(v-a/2*t) & v=v_0+a*t & t>=0 & t<=ep & v>=0 -> abs(y-yo)>v^2/(2*B)+V*(v/B)".asFormula
-    val accArithYLemma = proveBy(accArithY, accArithTactic("abs(y_0-yo_0)>v_0^2/(2*B)+V*v_0/B+(A/B+1)*(A/2*t^2+t*(v_0+V))".asFormula))
-    accArithYLemma shouldBe 'proved
-
-    val tactic = implyR('_) & andL('_)*@TheType() & loop(invariant)('R) <(
-      /* base case */ QE & debug("Base case done"),
-      /* use case */ QE & debug("Use case done"),
-      /* induction step */ chase(1) & allR(1)*2 & implyR(1) & andR(1) <(
-        debug("Braking branch") & allR(1) & implyR(1) & di("-B")(1) & dw & prop & brakeStoppedArith & debug("Braking branch done"),
-        andR(1) <(
-          debug("Stopped branch") & implyR(1) & allR(1) & implyR(1) & allR(1) & implyR(1) & di("0")(1) & dw & prop & brakeStoppedArith & debug("Stopped branch done"),
-          debug("Acceleration branch") & (allR(1) & implyR(1))*3 & allR(1)*2 & implyR(1) & allR(1) & implyR(1) &
-            andL('_)*@TheType() & hideL(Find.FindL(0, Some("v=0|abs(x-xo_0)>v^2/(2*B)+V*(v/B)|abs(y-yo_0)>v^2/(2*B)+V*(v/B)".asFormula))) &
-            di("a")(1) & dw & prop & hideIrrelevantAssumptions <(
-              hideR(3, "abs(y-yo)>v^2/(2*B)+V*(v/B)".asFormula) & hideR(1, "v=0".asFormula) &
-                hideL(-15, "y-y_0<=t*(v-a/2*t)".asFormula) & hideL(-14, "-t*(v-a/2*t)<=y-y_0".asFormula) &
-                hideL(-11, "yo-yo_0<=t*V".asFormula) & hideL(-10, "-t*V<=yo-yo_0".asFormula) &
-                hideL(-9, "r_0!=0".asFormula) & PropositionalTactics.toSingleFormula & by(accArithXLemma),
-              hideR(2, "abs(x-xo)>v^2/(2*B)+V*(v/B)".asFormula) & hideR(1, "v=0".asFormula) &
-                hideL(-18, "x-x_0<=t*(v-a/2*t)".asFormula) & hideL(-17, "-t*(v-a/2*t)<=x-x_0".asFormula) &
-                hideL(-13, "xo-xo_0<=t*V".asFormula) & hideL(-12, "-t*V<=xo-xo_0".asFormula) &
-                hideL(-9, "r_0!=0".asFormula) & PropositionalTactics.toSingleFormula & by(accArithYLemma)) & debug("Acceleration branch done")
-          )
-        ) & debug("Induction step done")
-      ) & debug("Proof done")
-    proveBy(s, tactic) shouldBe 'proved
-  }
-
-  it should "be provable with abs when tactic is loaded from a file" in withMathematica { implicit qeTool =>
-    val tacticSource = scala.io.Source.fromFile("keymaerax-webui/src/test/resources/examples/casestudies/robix/PassiveSafetyAbsTacticGenerator.scala").mkString
-
-    val cm = universe.runtimeMirror(getClass.getClassLoader)
-    val tb = cm.mkToolBox()
-    val tacticGenerator = tb.eval(tb.parse(tacticSource)).asInstanceOf[() => BelleExpr]
-    val tactic = tacticGenerator()
-
-    val s = parseToSequent(getClass.getResourceAsStream("/examples/casestudies/robix/passivesafetyabs.key"))
-
-    proveBy(s, tactic) shouldBe 'proved
-  }
-
-  it should "be provable with KeYmaeraX command line interface" in {
-    // command line main has to initialize the prover itself, so dispose all test setup first
-    afterEach()
-
-    val inputFileName = "keymaerax-webui/src/test/resources/examples/casestudies/robix/passivesafetyabs.key"
-    val tacticFileName = "keymaerax-webui/src/test/resources/examples/casestudies/robix/PassiveSafetyAbsTacticGenerator.scala"
-    val outputFileName = File.createTempFile("passivesafetyabs", ".proof").getAbsolutePath
-
-    KeYmaeraX.main(Array("-prove", inputFileName, "-tactic", tacticFileName, "-verify", "-out", outputFileName))
-
-    val expectedProof = scala.io.Source.fromFile("keymaerax-webui/src/test/resources/examples/casestudies/robix/passivesafetyabs.proof").mkString
-    val actualFileContent = scala.io.Source.fromFile(outputFileName).mkString
-
-    actualFileContent should include (expectedProof)
-  }
-
-  it should "prove just the acceleration x arithmetic" in withMathematica { implicit qeTool =>
-    val accArith = "A>=0 & B>0 & V>=0 & ep>0 & abs(x_0-xo_0)>v_0^2/(2*B)+V*v_0/B+(A/B+1)*(A/2*ep^2+ep*(v_0+V)) & v_0>=0 & -B<=a & a<=A & -t*V<=xo-xo_0 & xo-xo_0<=t*V & v=v_0+a*t & -t*(v-a/2*t)<=x-x_0 & x-x_0<=t*(v-a/2*t) & t>=0 & t<=ep & v>=0 -> abs(x-xo)>v^2/(2*B)+V*(v/B)".asFormula
-
-    val tactic = implyR(1) & andL('_)*@TheType() & cutL("abs(x_0-xo_0)>v_0^2/(2*B)+V*v_0/B+(A/B+1)*(A/2*t^2+t*(v_0+V))".asFormula)(AntePos(4)) <(
-      hideL(-15) & hideL(-4) & abs(1, 0::Nil) & abs(-4, 0::Nil) & orL(-16) & OnAll(orL(-15) partial) &
-        OnAll(andL('_)*@TheType() partial) & OnAll(exhaustiveEqL2R(hide=true)('L)*@TheType() partial) <(
-        hideL(-11) & hideL(-8) & QE,
-=======
       print("Before diffWeaken") & diffWeaken(1) & print("After diffWeaken")
 
     def accArithTactic: BelleExpr = alphaRule*@TheType() & printIndexed("Before replaceTransform") &
@@ -220,7 +121,6 @@
       abs(1, 0::Nil) & abs(-7, 0::Nil) & orL(-16) & OnAll(orL(-15) partial) &
       OnAll(andL('_)*@TheType() partial) & OnAll(exhaustiveEqL2R(hide=true)('L)*@TheType() partial) <(
         hideL(-11, "x-x_0<=t*(v_0+a*t-a/2*t)".asFormula) & hideL(-8, "-t*V()<=xo-xo_0".asFormula) & QE,
->>>>>>> 65265d6a
         hideR(1) & QE,
         hideR(1) & QE,
         hideL(-10, "-t*(v_0+a*t-a/2*t)<=x-x_0".asFormula) & hideL(-9, "xo-xo_0<=t*V()".asFormula) & QE
@@ -230,14 +130,6 @@
   }
 
   it should "prove just the acceleration y arithmetic" in withMathematica { implicit qeTool =>
-<<<<<<< HEAD
-    val accArith = "A>=0 & B>0 & V>=0 & ep>0 & abs(y_0-yo_0)>v_0^2/(2*B)+V*v_0/B+(A/B+1)*(A/2*ep^2+ep*(v_0+V)) & v_0>=0 & -B<=a & a<=A & -t*V<=yo-yo_0 & yo-yo_0<=t*V & -t*(v-a/2*t)<=y-y_0 & y-y_0<=t*(v-a/2*t) & v=v_0+a*t & t>=0 & t<=ep & v>=0 -> abs(y-yo)>v^2/(2*B)+V*(v/B)".asFormula
-
-    val tactic = implyR(1) & andL('_)*@TheType() & cutL("abs(y_0-yo_0)>v_0^2/(2*B)+V*v_0/B+(A/B+1)*(A/2*t^2+t*(v_0+V))".asFormula)(AntePos(4)) <(
-      hideL(-15) & hideL(-4) & abs(1, 0::Nil) & abs(-4, 0::Nil) & orL(-16) & OnAll(orL(-15) partial) &
-        OnAll(andL('_)*@TheType() partial) & OnAll(exhaustiveEqL2R(hide=true)('L)*@TheType() partial) <(
-        hideL(-11) & hideL(-8) & QE,
-=======
     val accArith = "A>=0&B>0&V()>=0&ep>0&v_0>=0&-B<=a&a<=A&abs(y_0-yo_0)>v_0^2/(2*B)+V()*v_0/B+(A/B+1)*(A/2*ep^2+ep*(v_0+V()))&-t*V()<=yo-yo_0&yo-yo_0<=t*V()&-t*(v-a/2*t)<=y-y_0&y-y_0<=t*(v-a/2*t)&v=v_0+a*t&t>=0&t<=ep&v>=0->v=0|abs(y-yo)>v^2/(2*B)+V()*(v/B)".asFormula
 
     val tactic = alphaRule*@TheType() &
@@ -246,7 +138,6 @@
       abs(1, 0::Nil) & abs(-7, 0::Nil) & orL(-16) & OnAll(orL(-15) partial) &
       OnAll(andL('_)*@TheType() partial) & OnAll(exhaustiveEqL2R(hide=true)('L)*@TheType() partial) <(
         hideL(-11, "y-y_0<=t*(v_0+a*t-a/2*t)".asFormula) & hideL(-8, "-t*V()<=yo-yo_0".asFormula) & QE,
->>>>>>> 65265d6a
         hideR(1) & QE,
         hideR(1) & QE,
         hideL(-10, "-t*(v_0+a*t-a/2*t)<=y-y_0".asFormula) & hideL(-9, "yo-yo_0<=t*V()".asFormula) & QE
