package edu.cmu.cs.ls.keymaerax.btactics

import edu.cmu.cs.ls.keymaerax.bellerophon.BelleError
import edu.cmu.cs.ls.keymaerax.core._
import edu.cmu.cs.ls.keymaerax.parser.StringConverter._
import edu.cmu.cs.ls.keymaerax.pt.ProvableSig
import edu.cmu.cs.ls.keymaerax.tools.{CounterExampleTool, ToolBase, ToolEvidence}
import testHelper.KeYmaeraXTestTags.AdvocatusTest

import scala.collection.immutable._

class ArithmeticTests extends TacticTestBase {

  private class MockTool(expected: Formula) extends ToolBase("MockTool") with QETool with CounterExampleTool {
    initialized = true
    //@todo should we keep hacking ourselves into the trusted tools of the core, or should we add a TestMode where MockTool is trusted?
    //@note ProvableSig forwards to Provable -> Provable has to trust our tool
    val rcf = Class.forName(Provable.getClass.getCanonicalName).getField("MODULE$").get(null)
    val trustedToolsField = rcf.getClass.getDeclaredField("trustedTools")
    trustedToolsField.setAccessible(true)
    val trustedTools = trustedToolsField.get(rcf).asInstanceOf[List[String]]
    trustedToolsField.set(rcf, trustedTools :+ MockTool.this.getClass.getCanonicalName)

    override def qeEvidence(formula: Formula): (Formula, Evidence) = {
      formula shouldBe expected
      (False, ToolEvidence(List("tool" -> "mock")))
    }

    override def findCounterExample(formula: Formula): Option[Map[NamedSymbol, Term]] = {
      formula shouldBe expected
      None
    }

    override def shutdown(): Unit = {}
    override def init(config: Map[String, String]): Unit = {}
    override def restart(): Unit = {}
  }

  //@todo AdvocatusTest that inserts a broken tool by reflection.

  "fullQE" should "apply equalities, transform to implication, and compute universal closure" in {
    val tool = new MockTool(
      "\\forall x_1 \\forall v_1 \\forall t_0 \\forall s_0 (v_1>0&x_1 < s_0&-1*(v_1^2/(2*(s_0-x_1)))*t_0+v_1>=0&t_0>=0->1/2*(-1*(v_1^2/(2*(s_0-x_1)))*t_0^2+2*t_0*v_1+2*x_1)+(-1*(v_1^2/(2*(s_0-x_1)))*t_0+v_1)^2/(2*(v_1^2/(2*(s_0-x_1))))<=s_0)".asFormula)
    ToolProvider.setProvider(new PreferredToolProvider(tool::Nil))
    //@note actual assertions are made by MockTool, expect a BelleError since MockTool returns false as QE answer
    the [BelleError] thrownBy proveBy(
      Sequent(IndexedSeq("v_0>0&x_0<s".asFormula, "a=v_0^2/(2*(s-x_0))".asFormula, "t_0=0".asFormula), IndexedSeq("v>=0&t>=0&v=(-1*a*t+v_0)&x=1/2*(-1*a*t^2+2*t*v_0+2*x_0)->x+v^2/(2*a)<=s".asFormula)),
      TactixLibrary.QE) should have message """[Bellerophon Runtime] QE was unable to prove: invalid formula
                                         |Expected proved provable, but got NoProofTermProvable(Provable(v_0>0&x_0 < s, a=v_0^2/(2*(s-x_0)), t_0=0
                                                                            |  ==>  v>=0&t>=0&v=-1*a*t+v_0&x=1/2*(-1*a*t^2+2*t*v_0+2*x_0)->x+v^2/(2*a)<=s
                                                                            |  from     ==>  false))""".stripMargin
  }

  it should "prove after apply equalities, transform to implication, and universal closure" in withMathematica { tool =>
    proveBy(
      Sequent(IndexedSeq("v_0>0&x_0<s".asFormula, "a=v_0^2/(2*(s-x_0))".asFormula, "t_0=0".asFormula), IndexedSeq("v>=0&t>=0&v=(-1*a*t+v_0)&x=1/2*(-1*a*t^2+2*t*v_0+2*x_0)->x+v^2/(2*a)<=s".asFormula)),
      TactixLibrary.QE) shouldBe 'proved
  }

  it should "only apply equalities for variables" in {
    val tool = new MockTool(
      "\\forall y_0 \\forall x_0 \\forall r_0 (x_0^2+y_0^2=r_0^2&r_0>0->y_0<=r_0)".asFormula)
    ToolProvider.setProvider(new PreferredToolProvider(tool::Nil))
    the [BelleError] thrownBy proveBy(
      Sequent(IndexedSeq("x^2 + y^2 = r^2".asFormula, "r > 0".asFormula), IndexedSeq("y <= r".asFormula)),
      TactixLibrary.QE) should have message """[Bellerophon Runtime] QE was unable to prove: invalid formula
                                         |Expected proved provable, but got NoProofTermProvable(Provable(x^2+y^2=r^2, r>0
                                                                            |  ==>  y<=r
                                                                            |  from     ==>  false))""".stripMargin
  }

  it should "prove after only apply equalities for variables" in withMathematica { tool =>
    proveBy(
      Sequent(IndexedSeq("x^2 + y^2 = r^2".asFormula, "r > 0".asFormula), IndexedSeq("y <= r".asFormula)),
      TactixLibrary.QE) shouldBe 'proved
  }

  it should "not support differential symbols" in withMathematica { tool =>
    the [BelleError] thrownBy { proveBy(
      Sequent(IndexedSeq(), IndexedSeq("5=5 | x' = 1'".asFormula)),
<<<<<<< HEAD
      TactixLibrary.QE) } should have message "QE was unable to prove: invalid formula Expected proved provable, but got NoProofTermProvable(Provable(  ==>  5=5|x'=(1)'   from     ==>  5=5, x'=(1)'))"
=======
      TactixLibrary.QE) } should have message "[Bellerophon Runtime] QE was unable to prove: invalid formula\nExpected proved provable, but got NoProofTermProvable(Provable(  ==>  5=5|x'=(1)'\n  from     ==>  5=5, x'=(1)'))"
>>>>>>> 68a6db35
  }

  it should "not prove differential symbols by some hidden assumption in Mathematica" in withMathematica { tool =>
    the [BelleError] thrownBy proveBy(
      Sequent(IndexedSeq(), IndexedSeq("x' = y'".asFormula)),
<<<<<<< HEAD
      TactixLibrary.QE) should have message "[Bellerophon Runtime] QE was unable to prove: invalid formula Expected proved provable, but got NoProofTermProvable(Provable(  ==>  x'=y'   from     ==>  x'=y'))"
=======
      TactixLibrary.QE) should have message "[Bellerophon Runtime] QE was unable to prove: invalid formula\nExpected proved provable, but got NoProofTermProvable(Provable(  ==>  x'=y'\n  from     ==>  x'=y'))"
>>>>>>> 68a6db35
  }

  it should "avoid name clashes" in withMathematica { tool =>
    the [BelleError] thrownBy proveBy(
      Sequent(IndexedSeq("a=1".asFormula, "a()=2".asFormula), IndexedSeq("a=a()".asFormula)),
<<<<<<< HEAD
      TactixLibrary.QE) should have message """[Bellerophon Runtime] QE was unable to prove: invalid formula Expected proved provable, but got NoProofTermProvable(Provable(a=1, a()=2   ==>  a=a()   from     ==>  false))""".stripMargin
=======
      TactixLibrary.QE) should have message """[Bellerophon Runtime] QE was unable to prove: invalid formula
                                                                            |Expected proved provable, but got NoProofTermProvable(Provable(a=1, a()=2
                                                                            |  ==>  a=a()
                                                                            |  from     ==>  false))""".stripMargin
>>>>>>> 68a6db35

    proveBy(
      Sequent(IndexedSeq("a=1".asFormula, "a()=2".asFormula), IndexedSeq("a<a()".asFormula)),
      TactixLibrary.QE) shouldBe 'proved
  }

  it should "work with functions" in withMathematica { tool =>
    proveBy("A()>0 -> A()>=0".asFormula, TactixLibrary.QE) shouldBe 'proved
    proveBy("ep>0 & t>=ep & abs(x_0-xo_0)*ep>v -> abs(x_0-xo_0)*t>v".asFormula, TactixLibrary.QE) shouldBe 'proved
  }

  "counterExample" should "not choke on differential symbols" in withMathematica { tool =>
    tool.findCounterExample("v'>=0".asFormula) match {
      //@note less elegant expected test result, because Mathematica may return different counter examples, not -18 every the time
      case Some(m) =>
        m.size shouldBe 1
        m.keySet should contain only "v'".asTerm
    }
  }

  it should "not choke on function symbols" in withMathematica { tool =>
    tool.findCounterExample("v>=A()".asFormula) match {
      //@note less elegant expected test result, because Mathematica may return different counter examples, not -18 every the time
      case Some(m) =>
        m.size shouldBe 2
        m.keySet should contain only (Variable("v"), Function("A", None, Unit, Real))
    }
  }

  it should "avoid name clashes between variables and parameterless functions" in withMathematica { tool =>
    tool.findCounterExample("a>=a()".asFormula) match {
      //@note less elegant expected test result, because Mathematica may return different counter examples
      case Some(m) =>
        m.size shouldBe 2
        m.keySet should contain only (Variable("a"), Function("a", None, Unit, Real))
    }

    tool.findCounterExample("a=1&a()=2 -> a=a()".asFormula) match {
      //@note less elegant expected test result, because Mathematica may return different counter examples
      case Some(m) =>
        m.size shouldBe 2
        m.keySet should contain only (Variable("a"), Function("a", None, Unit, Real))
    }

    tool.findCounterExample("a=1&a()=2 -> a<a()".asFormula) shouldBe None
  }

  "transform" should "prove a simple example" in withMathematica { tool =>
    proveBy(
      Sequent(IndexedSeq("a<b".asFormula), IndexedSeq("b>a".asFormula)),
      ToolTactics.transform("a<b".asFormula)(tool)(1) & TactixLibrary.closeId) shouldBe 'proved
  }

  it should "prove a simple example with modalities in other formulas" in withMathematica { tool =>
    proveBy(
      Sequent(IndexedSeq("a<b".asFormula), IndexedSeq("b>a".asFormula, "[x:=2;]x>0".asFormula)),
      ToolTactics.transform("a<b".asFormula)(tool)(1) & TactixLibrary.closeId) shouldBe 'proved
  }

  it should "keep enough context around to prove the transformation" in withMathematica { tool =>
    proveBy(
      Sequent(IndexedSeq("a+b<c".asFormula, "b>=0&[y:=3;]y=3".asFormula, "y>4".asFormula), IndexedSeq("a<c".asFormula, "[x:=2;]x>0".asFormula)),
      ToolTactics.transform("a+b<c".asFormula)(tool)(1) & TactixLibrary.closeId) shouldBe 'proved
  }

  it should "work with division by zero" in withMathematica { tool =>
    proveBy(
      Sequent(IndexedSeq("a/b<c".asFormula, "b>0".asFormula), IndexedSeq("c>a/b".asFormula)),
      ToolTactics.transform("a/b<c".asFormula)(tool)(1) & TactixLibrary.closeId) shouldBe 'proved
  }

  it should "work with division by zero even with modalities somewhere" in withMathematica { tool =>
    proveBy(
      Sequent(IndexedSeq("a/b<c".asFormula, "b>0&[y:=3;]y=3".asFormula), IndexedSeq("c>a/b".asFormula, "[x:=2;]x>0".asFormula)),
      ToolTactics.transform("a/b<c".asFormula)(tool)(1) & TactixLibrary.closeId) shouldBe 'proved
  }

  "simulate" should "simulate a simple example" in withMathematica { tool =>
    val simulation = tool.simulate("x>0".asFormula, "x>xpre".asFormula, 3, 2)
    simulation should have size 2
    simulation.forall(_.size == 1+3) // initial state + 3 steps
    simulation.forall(_.forall(state => state.keySet.contains(Variable("x")))) shouldBe true
  }
}<|MERGE_RESOLUTION|>--- conflicted
+++ resolved
@@ -78,34 +78,22 @@
   it should "not support differential symbols" in withMathematica { tool =>
     the [BelleError] thrownBy { proveBy(
       Sequent(IndexedSeq(), IndexedSeq("5=5 | x' = 1'".asFormula)),
-<<<<<<< HEAD
-      TactixLibrary.QE) } should have message "QE was unable to prove: invalid formula Expected proved provable, but got NoProofTermProvable(Provable(  ==>  5=5|x'=(1)'   from     ==>  5=5, x'=(1)'))"
-=======
       TactixLibrary.QE) } should have message "[Bellerophon Runtime] QE was unable to prove: invalid formula\nExpected proved provable, but got NoProofTermProvable(Provable(  ==>  5=5|x'=(1)'\n  from     ==>  5=5, x'=(1)'))"
->>>>>>> 68a6db35
   }
 
   it should "not prove differential symbols by some hidden assumption in Mathematica" in withMathematica { tool =>
     the [BelleError] thrownBy proveBy(
       Sequent(IndexedSeq(), IndexedSeq("x' = y'".asFormula)),
-<<<<<<< HEAD
-      TactixLibrary.QE) should have message "[Bellerophon Runtime] QE was unable to prove: invalid formula Expected proved provable, but got NoProofTermProvable(Provable(  ==>  x'=y'   from     ==>  x'=y'))"
-=======
       TactixLibrary.QE) should have message "[Bellerophon Runtime] QE was unable to prove: invalid formula\nExpected proved provable, but got NoProofTermProvable(Provable(  ==>  x'=y'\n  from     ==>  x'=y'))"
->>>>>>> 68a6db35
   }
 
   it should "avoid name clashes" in withMathematica { tool =>
     the [BelleError] thrownBy proveBy(
       Sequent(IndexedSeq("a=1".asFormula, "a()=2".asFormula), IndexedSeq("a=a()".asFormula)),
-<<<<<<< HEAD
-      TactixLibrary.QE) should have message """[Bellerophon Runtime] QE was unable to prove: invalid formula Expected proved provable, but got NoProofTermProvable(Provable(a=1, a()=2   ==>  a=a()   from     ==>  false))""".stripMargin
-=======
       TactixLibrary.QE) should have message """[Bellerophon Runtime] QE was unable to prove: invalid formula
                                                                             |Expected proved provable, but got NoProofTermProvable(Provable(a=1, a()=2
                                                                             |  ==>  a=a()
                                                                             |  from     ==>  false))""".stripMargin
->>>>>>> 68a6db35
 
     proveBy(
       Sequent(IndexedSeq("a=1".asFormula, "a()=2".asFormula), IndexedSeq("a<a()".asFormula)),
