--- conflicted
+++ resolved
@@ -1,11 +1,7 @@
 package edu.cmu.cs.ls.keymaerax.btacticinterface
 
 import edu.cmu.cs.ls.keymaerax.bellerophon._
-<<<<<<< HEAD
-import edu.cmu.cs.ls.keymaerax.btactics.{Fixed, ExposedTacticsLibrary}
-=======
 import edu.cmu.cs.ls.keymaerax.btactics.{Fixed, DerivationInfo}
->>>>>>> cab1530b
 import edu.cmu.cs.ls.keymaerax.core.{SeqPos, Formula}
 
 /**
@@ -22,24 +18,7 @@
       case (expr:(Any), fml) =>
         throw new Exception("Expected type Formula => Any , got " + expr.getClass.getSimpleName)
     }
-<<<<<<< HEAD
 
-  def apply(name: String, arguments: List[Either[Formula, SeqPos]]) : BelleExpr = {
-    val theTactic =
-      ExposedTacticsLibrary.tactics.get(name) match {
-        case Some(e) => e
-        case None => ??? //@todo implement the class.method builder.
-      }
-
-    //Positional tactics.
-    if(theTactic.isInstanceOf[PositionalTactic] && arguments.forall(p => p.isRight) && arguments.length == 1) {
-      AppliedPositionTactic(theTactic.asInstanceOf[PositionalTactic], Fixed(arguments.head.right.get))
-    }
-    else {
-      ??? //Not sure how to parser stuff with formulas yet.
-    }
-  }
-=======
     (applied, posArgs, info.numPositionArgs) match {
       // If the tactic accepts arguments but wasn't given any, return the unapplied tactic under the assumption that
       // someone is going to plug in the arguments later
@@ -58,6 +37,10 @@
   }
 
   def apply(name: String, arguments: List[Either[Formula, SeqPos]] = Nil) : BelleExpr =
-    build(DerivationInfo.ofCodeName(name), arguments)
->>>>>>> cab1530b
+    try {
+      build(DerivationInfo.ofCodeName(name), arguments)
+    }
+    catch {
+      case e:java.util.NoSuchElementException => throw new Exception(s"$name is not recognized as a tactic identifier.")
+    }
 }
