package edu.cmu.cs.ls.keymaerax.launcher

import java.io.{File, FilePermission, PrintWriter}
import java.lang.reflect.ReflectPermission
import java.security.Permission

import edu.cmu.cs.ls.keymaerax.api.ScalaTacticCompiler
import edu.cmu.cs.ls.keymaerax.bellerophon.BelleExpr
import edu.cmu.cs.ls.keymaerax.bellerophon.parser.BelleParser
import edu.cmu.cs.ls.keymaerax.btactics._
import edu.cmu.cs.ls.keymaerax.core._
import edu.cmu.cs.ls.keymaerax.parser._
<<<<<<< HEAD
import edu.cmu.cs.ls.keymaerax.tools.{Mathematica, ToolEvidence, Tool}
import edu.cmu.cs.ls.keymaerax.codegen.{CGenerator, CseCGenerator}
=======
import edu.cmu.cs.ls.keymaerax.tools.{Mathematica, Tool, ToolEvidence}
import edu.cmu.cs.ls.keymaerax.codegen.CGenerator
>>>>>>> 99035983

import scala.collection.immutable
import scala.compat.Platform
import scala.util.Random

/**
 * Command-line interface launcher for KeYmaera X.
 *
 * @author Stefan Mitsch
 * @author Andre Platzer
 * @author Ran Ji
 */
object KeYmaeraX {

  private type OptionMap = Map[Symbol, Any]

  /** Usage -help information.
    * @note Formatted to 80 characters width. */
  val usage = "KeYmaera X Prover" + " " + VERSION +
    """
      |
      |Usage: java -Xss20M -jar keymaerax.jar
      |  -prove filename.kyx -tactic filename.kyt [-out filename.kyp] |
      |  -modelplex filename.kyx [-out filename.kym] |
      |  -codegen filename.kyx [-vars var1,var2,..,varn] [-out file.c] |
      |  -ui [web server options] |
      |  -parse filename.kyx |
      |  -bparse filename.kyt
      |
      |Actions:
      |  -prove     run KeYmaera X prover on given problem file with given tactic
      |  -modelplex synthesize monitor from given file by proof with ModelPlex tactic
      |  -codegen   generate executable code from given file
      |  -ui        start web user interface with optional arguments
      |  -parse     return error code !=0 if the input problem file does not parse
      |  -bparse    return error code !=0 if bellerophon tactic file does not parse
      |
      |Additional options:
      |  -tool mathematica|z3 choose which tool to use for arithmetic
      |  -mathkernel MathKernel(.exe) path to the Mathematica kernel executable
      |  -jlink path/to/jlinkNativeLib path to the J/Link native library directory
      |  -kind ctrl|model what kind of monitor to generate with ModelPlex
      |  -vars     use ordered list of variables, treating others as constant functions
      |  -interval guard reals by interval arithmetic in floating point (recommended)
      |  -nointerval skip interval arithmetic presuming no floating point errors
      |  -lax      use lax mode with more flexible parser, printer, prover etc.
      |  -strict   use strict mode with no flexibility in prover
      |  -debug    use debug mode with more exhaustive messages
      |  -nodebug  disable debug mode to suppress intermediate messages
      |  -security use security manager imposing some runtime security restrictions
      |  -help     Display this usage information
      |  -license  Show license agreement for using this software
      |
      |Copyright (c) Carnegie Mellon University.
      |Use option -license to show the license conditions.
      |""".stripMargin


  private def launched() {
    LAUNCH = true
    println("Launch flag was set.")
  }
  var LAUNCH: Boolean = false


  def main (args: Array[String]): Unit = {
    if (args.length > 0 && (args(0)=="-help" || args(0)=="--help" || args(0)=="-h")) {println(usage); exit(1)}
    println("KeYmaera X Prover" + " " + VERSION + "\n" +
      "Use option -help for usage and license information")
    if (args.length == 0) launchUI(args)
    else {
<<<<<<< HEAD
      def makeVariables(varNames: Array[String]): Array[Variable] = {
        varNames.map(vn => KeYmaeraXParser(vn) match {
          case v: Variable => v
          case v => throw new IllegalArgumentException("String " + v + " is not a valid variable name")
        })
      }

      def nextOption(map: OptionMap, list: List[String]): OptionMap = {
        list match {
          case Nil => map
          case "-help" :: _ => {println(usage); exit(1)}
          case "-license" :: _ => {println(license); exit(1)}
          // actions
          case "-parse" :: value :: tail =>
            parseProblemFile(value); ???
          case "-bparse" :: value :: tail =>
            parseBelleTactic(value); ???
          case "-prove" :: value :: tail =>
            if(value.nonEmpty && !value.toString.startsWith("-")) nextOption(map ++ Map('mode -> "prove", 'in -> value), tail)
            else optionErrorReporter("-prove")
          case "-modelplex" :: value :: tail =>
            if(value.nonEmpty && !value.toString.startsWith("-")) nextOption(map ++ Map('mode -> "modelplex", 'in -> value), tail)
            else optionErrorReporter("-modelPlex")
          case "-codegen" :: value :: tail =>
            if(value.nonEmpty && !value.toString.startsWith("-")) nextOption(map ++ Map('mode -> "codegen", 'in -> value), tail)
            else optionErrorReporter("-codegen")
          case "-ui" :: tail => launchUI(tail.toArray); map ++ Map('mode -> "ui")
          // action options
          case "-out" :: value :: tail =>
            if(value.nonEmpty && !value.toString.startsWith("-")) nextOption(map ++ Map('out -> value), tail)
            else optionErrorReporter("-out")
          case "-vars" :: value :: tail =>
            if(value.nonEmpty && !value.toString.startsWith("-")) nextOption(map ++ Map('vars -> makeVariables(value.split(","))), tail)
            else optionErrorReporter("-vars")
          case "-kind" :: value :: tail =>
            if(value.nonEmpty && !value.toString.startsWith("-")) nextOption(map ++ Map('kind -> Symbol(value)), tail)
            else optionErrorReporter("-kind")
          case "-tactic" :: value :: tail =>
            if(value.nonEmpty && !value.toString.startsWith("-")) nextOption(map ++ Map('tactic -> value), tail)
            else optionErrorReporter("-tactic")
          case "-interactive" :: tail => nextOption(map ++ Map('interactive -> true), tail)
          // aditional options
          case "-mathkernel" :: value :: tail =>
            if(value.nonEmpty && !value.toString.startsWith("-")) nextOption(map ++ Map('mathkernel -> value), tail)
            else optionErrorReporter("-mathkernel")
          case "-jlink" :: value :: tail =>
            if(value.nonEmpty && !value.toString.startsWith("-")) nextOption(map ++ Map('jlink -> value), tail)
            else optionErrorReporter("-jlink")
          case "-verify" :: tail => require(!map.contains('verify)); nextOption(map ++ Map('verify -> true), tail)
          case "-noverify" :: tail => require(!map.contains('verify)); nextOption(map ++ Map('verify -> false), tail)
          case "-interval" :: tail => require(!map.contains('interval)); nextOption(map ++ Map('interval -> true), tail)
          case "-nointerval" :: tail => require(!map.contains('interval)); nextOption(map ++ Map('interval -> false), tail)
          case "-cse" :: tail => require(!map.contains('cse)); nextOption(map ++ Map('cse -> true), tail)
          case "-dnf" :: tail => require(!map.contains('dnf)); nextOption(map ++ Map('dnf -> true), tail)
          // global options
          case "-lax" :: tail => System.setProperty("LAX", "true"); nextOption(map, tail)
          case "-strict" :: tail => System.setProperty("LAX", "false"); nextOption(map, tail)
          case "-debug" :: tail => System.setProperty("DEBUG", "true"); nextOption(map, tail)
          case "-nodebug" :: tail => System.setProperty("DEBUG", "false"); nextOption(map, tail)
          case "-security" :: tail => activateSecurity(); nextOption(map, tail)
          case "-launch" :: tail => launched(); nextOption(map, tail)
          case option :: tail => optionErrorReporter(option)
        }
      }


=======
>>>>>>> 99035983
      //@note 'commandLine is only passed in to preserve evidence of what generated the output.
      val options = nextOption(Map('commandLine -> args.mkString(" ")), args.toList)

      if(!options.contains('mode)) {
        //@note this should be a bad state but apparently it happens.
        launchUI(args)
      }
      else if (options.get('mode).contains("codegen"))
      //@note no MathKernel initialization needed for C generation
        codegen(options)
      else if (!options.get('mode).contains("ui") ) {
        try {
          initializeProver(if (options.contains('tool)) options else options ++ Map('tool -> "z3"))

          //@todo allow multiple passes by filter architecture: -prove bla.key -tactic bla.scal -modelplex -codegen
          options.get('mode) match {
            case Some("prove") => prove(options)
            case Some("modelplex") => modelplex(options)
            case Some("codegen") => codegen(options)
            case Some("ui") => assert(false, "already handled above since no prover needed"); ???
          }
        } finally {
          shutdownProver()
        }
      }
    }
  }

  private def makeVariables(varNames: Array[String]): Array[Variable] = {
    varNames.map(vn => KeYmaeraXParser(vn) match {
      case v: Variable => v
      case v => throw new IllegalArgumentException("String " + v + " is not a valid variable name")
    })
  }

  private def nextOption(map: OptionMap, list: List[String]): OptionMap = {
    list match {
      case Nil => map
      case "-help" :: _ => {println(usage); exit(1)}
      case "-license" :: _ => {println(license); exit(1)}
      // actions
      case "-parse" :: value :: tail =>
        parseProblemFile(value); ???
      case "-bparse" :: value :: tail =>
        parseBelleTactic(value); ???
      case "-prove" :: value :: tail =>
        if(value.nonEmpty && !value.toString.startsWith("-")) nextOption(map ++ Map('mode -> "prove", 'in -> value), tail)
        else optionErrorReporter("-prove")
      case "-modelplex" :: value :: tail =>
        if(value.nonEmpty && !value.toString.startsWith("-")) nextOption(map ++ Map('mode -> "modelplex", 'in -> value), tail)
        else optionErrorReporter("-modelPlex")
      case "-codegen" :: value :: tail =>
        if(value.nonEmpty && !value.toString.startsWith("-")) nextOption(map ++ Map('mode -> "codegen", 'in -> value), tail)
        else optionErrorReporter("-codegen")
      case "-ui" :: tail => launchUI(tail.toArray); map ++ Map('mode -> "ui")
      // action options
      case "-out" :: value :: tail =>
        if(value.nonEmpty && !value.toString.startsWith("-")) nextOption(map ++ Map('out -> value), tail)
        else optionErrorReporter("-out")
      case "-vars" :: value :: tail =>
        if(value.nonEmpty && !value.toString.startsWith("-")) nextOption(map ++ Map('vars -> makeVariables(value.split(","))), tail)
        else optionErrorReporter("-vars")
      case "-tactic" :: value :: tail =>
        if(value.nonEmpty && !value.toString.startsWith("-")) nextOption(map ++ Map('tactic -> value), tail)
        else optionErrorReporter("-tactic")
      case "-interactive" :: tail => nextOption(map ++ Map('interactive -> true), tail)
      case "-tool" :: value :: tail =>
        if(value.nonEmpty && !value.toString.startsWith("-")) nextOption(map ++ Map('tool -> value), tail)
        else optionErrorReporter("-tool")
      // aditional options
      case "-mathkernel" :: value :: tail =>
        if(value.nonEmpty && !value.toString.startsWith("-")) nextOption(map ++ Map('mathkernel -> value), tail)
        else optionErrorReporter("-mathkernel")
      case "-jlink" :: value :: tail =>
        if(value.nonEmpty && !value.toString.startsWith("-")) nextOption(map ++ Map('jlink -> value), tail)
        else optionErrorReporter("-jlink")
      case "-interval" :: tail => require(!map.contains('interval)); nextOption(map ++ Map('interval -> true), tail)
      case "-nointerval" :: tail => require(!map.contains('interval)); nextOption(map ++ Map('interval -> false), tail)
      case "-dnf" :: tail => require(!map.contains('dnf)); nextOption(map ++ Map('dnf -> true), tail)
      // global options
      case "-lax" :: tail => System.setProperty("LAX", "true"); nextOption(map, tail)
      case "-strict" :: tail => System.setProperty("LAX", "false"); nextOption(map, tail)
      case "-debug" :: tail => System.setProperty("DEBUG", "true"); nextOption(map, tail)
      case "-nodebug" :: tail => System.setProperty("DEBUG", "false"); nextOption(map, tail)
      case "-security" :: tail => activateSecurity(); nextOption(map, tail)
      case "-launch" :: tail => launched(); nextOption(map, tail)
      case option :: tail => optionErrorReporter(option)
    }
  }

  private def parseProblemFile(fileName: String) = {
    try {
      val fileContents = scala.io.Source.fromFile(fileName).getLines().reduce(_ + "\n" + _)
      val formula = KeYmaeraXProblemParser(fileContents)
      println(KeYmaeraXPrettyPrinter(formula))
      println("Parsed file successfully")
      sys.exit(0)
    }
    catch {
      case e : Exception =>
        if (System.getProperty("DEBUG", "false")=="true") e.printStackTrace()
        println(e)
        println("Failed to parse file")
        sys.exit(-1)
    }
  }

  private def parseBelleTactic(fileName: String) = {
    val fileContents : String = scala.io.Source.fromFile(fileName).getLines().reduce(_ + "\n" + _)
    try {
      BelleParser(fileContents)
      println("Parsed file successfully")
      sys.exit(0)
    } catch {
      case _: Exception =>
          println("Failed to parse file.")
          sys.exit(-1)
    }
  }

  private def optionErrorReporter(option: String) = {
    val noValueMessage = "[Error] No value specified for " + option + " option. "
    option match {
      case "-prove" => println(noValueMessage + "Please use: -prove FILENAME.[key/kyx]\n\n" + usage); exit(1)
      case "-modelPlex" => println(noValueMessage + "Please use: -modelPlex FILENAME.[key/kyx]\n\n" + usage); exit(1)
      case "-codegen" => println(noValueMessage + "Please use: -codegen FILENAME.mx\n\n" + usage); exit(1)
      case "-out" => println(noValueMessage + "Please use: -out FILENAME.proof | FILENAME.mx | FILENAME.c | FILENAME.g\n\n" + usage); exit(1)
      case "-vars" => println(noValueMessage + "Please use: -vars VARIABLE_1,VARIABLE_2,...\n\n" + usage); exit(1)
      case "-tactic" =>  println(noValueMessage + "Please use: -tactic FILENAME.scala\n\n" + usage); exit(1)
      case "-mathkernel" => println(noValueMessage + "Please use: -mathkernel PATH_TO_" + DefaultConfiguration.defaultMathLinkName._1 + "_FILE\n\n" + usage); exit(1)
      case "-jlink" => println(noValueMessage + "Please use: -jlink PATH_TO_DIRECTORY_CONTAINS_" +  DefaultConfiguration.defaultMathLinkName._2 + "_FILE\n\n" + usage); exit(1)
      case "-tool" => println(noValueMessage + "Please use: -tool mathematica|z3\n\n" + usage); exit(1)
      case _ =>  println("[Error] Unknown option " + option + "\n\n" + usage); exit(1)
    }
  }

  def initializeProver(options: OptionMap) = {
    options('tool) match {
      case "mathematica" => initMathematica(options)
      case "z3" => initZ3(options)
      case tool => throw new Exception("Unknown tool " + tool)
    }

    PrettyPrinter.setPrinter(KeYmaeraXPrettyPrinter.pp)

    val generator = new ConfigurableGenerator[Formula]()
    KeYmaeraXParser.setAnnotationListener((p: Program, inv: Formula) => generator.products += (p->inv))
    TactixLibrary.invGenerator = generator

    //@note just in case the user shuts down the prover from the command line
    Runtime.getRuntime.addShutdownHook(new Thread() { override def run(): Unit = { shutdownProver() } })
  }

  /** Initializes Z3 from command line options. */
  private def initZ3(options: OptionMap) = {
    ToolProvider.setProvider(new Z3ToolProvider())
  }

  /** Initializes Mathematica from command line options, if present; else from default config */
  private def initMathematica(options: OptionMap) = {
    assert((options.contains('mathkernel) && options.contains('jlink)) || (!options.contains('mathkernel) && !options.contains('jlink)),
      "\n[Error] Please always use command line option -mathkernel and -jlink together," +
        "and specify the Mathematica link paths with:\n" +
        " -mathkernel PATH_TO_" + DefaultConfiguration.defaultMathLinkName._1 + "_FILE" +
        " -jlink PATH_TO_DIRECTORY_CONTAINS_" +  DefaultConfiguration.defaultMathLinkName._2 + "_FILE \n\n" + usage)

    val mathematicaConfig =
      if (options.contains('mathkernel) && options.contains('jlink)) Map("linkName" -> options('mathkernel).toString,
        "libDir" -> options('jlink).toString)
      else DefaultConfiguration.defaultMathematicaConfig

    val linkNamePath = mathematicaConfig.get("linkName") match {
      case Some(path) => path
      case _ => ""
    }
    val libDirPath = mathematicaConfig.get("libDir") match {
      case Some(path) => path
      case _ => ""
    }
    assert(linkNamePath!="" && libDirPath!="",
      "\n[Error] The paths to MathKernel file named " + DefaultConfiguration.defaultMathLinkName._1 + " and jlinkLibDir file named " + DefaultConfiguration.defaultMathLinkName._2 + " are not specified! " +
        "(On your system, they could look like: " + {if(DefaultConfiguration.defaultMathLinkPath._1!="") DefaultConfiguration.defaultMathLinkPath._1 else DefaultConfiguration.exemplaryMathLinkPath._1} +
        " and " + {if(DefaultConfiguration.defaultMathLinkPath._2!="") DefaultConfiguration.defaultMathLinkPath._2 else DefaultConfiguration.exemplaryMathLinkPath._2} + ")\n" +
        "Please specify the paths to " + DefaultConfiguration.defaultMathLinkName._1 + " and " + DefaultConfiguration.defaultMathLinkName._2 + " with command line option:" +
        " -mathkernel PATH_TO_" + DefaultConfiguration.defaultMathLinkName._1 + "_FILE" +
        " -jlink PATH_TO_DIRECTORY_CONTAINS_" +  DefaultConfiguration.defaultMathLinkName._2 + "_FILE\n" +
        "[Note] Please always use command line option -mathkernel and -jlink together. \n\n" + usage)
    assert(linkNamePath.endsWith(DefaultConfiguration.defaultMathLinkName._1) && new java.io.File(linkNamePath).exists(),
      "\n[Error] Cannot find MathKernel file named " + DefaultConfiguration.defaultMathLinkName._1 + " in path: " + linkNamePath+ "! " +
        "(On your system, it could look like: " + {if(DefaultConfiguration.defaultMathLinkPath._1!="") DefaultConfiguration.defaultMathLinkPath._1 else DefaultConfiguration.exemplaryMathLinkPath._1} + ")\n" +
        "Please specify the correct path that points to " + DefaultConfiguration.defaultMathLinkName._1 + " file with command line option:" +
        " -mathkernel PATH_TO_" + DefaultConfiguration.defaultMathLinkName._1 + "_FILE\n" +
        "[Note] Please always use command line option -mathkernel and -jlink together. \n\n" + usage)
    assert(new java.io.File(libDirPath + File.separator + DefaultConfiguration.defaultMathLinkName._2).exists(),
      "\n[Error] Cannot find jlinkLibDir file named " + DefaultConfiguration.defaultMathLinkName._2 + " in path " + libDirPath+ "! " +
        "(On your system, it could look like: " + {if(DefaultConfiguration.defaultMathLinkPath._2!="") DefaultConfiguration.defaultMathLinkPath._2 else DefaultConfiguration.exemplaryMathLinkPath._2} + ")\n" +
        "Please specify the correct path that points to the directory contains " + DefaultConfiguration.defaultMathLinkName._2 + " file with command line option:" +
        " -jlink PATH_TO_DIRECTORY_CONTAINS_" +  DefaultConfiguration.defaultMathLinkName._2 + "_FILE\n" +
        "[Note] Please always use command line option -mathkernel and -jlink together. \n\n" + usage)

    ToolProvider.setProvider(new MathematicaToolProvider(mathematicaConfig))
  }

  def shutdownProver() = {
    ToolProvider.shutdown()
    TactixLibrary.invGenerator = FixedGenerator(Nil)
  }

  /** Exit gracefully */
  private def exit(status: Int): Nothing = {shutdownProver(); sys.exit(status)}

  /** Generate a header stamping the source of a generated file */
  //@todo Of course this has a security attack for non-letter characters like end of comments from command line
  private def stampHead(options: OptionMap): String = "/* @evidence: generated by KeYmaeraX " + VERSION + " " + nocomment(options.getOrElse('commandLine, "<unavailable>").asInstanceOf[String]) + " */\n\n"

  /** Require that s has no C-style line-comments */
  private def nocomment(s: String): String = {require(!s.contains("/*") && !s.contains("*/")); s}

  /**
   * Prove given input file (with given tactic) to produce a lemma.
   * {{{KeYmaeraXLemmaPrinter(Prover(tactic)(KeYmaeraXProblemParser(input)))}}}
   *
   * @param options The prover options.
   * @todo tactic should default to master and builtin tactic names at least from ExposedTacticsLibrary should be accepted (without file extension)
   */
  def prove(options: OptionMap) = {
    require(options.contains('in), usage)
    require(options.contains('tactic), usage)

    val tacticFileNameDotScala = options.get('tactic).get.toString
    //assert(tacticFileNameDotScala.endsWith(".scala"),
    //  "\n[Error] Wrong file name " + tacticFileNameDotScala + " used for -tactic! KeYmaera X only reads .scala tactic file. Please use: -tactic FILENAME.scala")
    val tacticSource = scala.io.Source.fromFile(tacticFileNameDotScala).mkString

    val tacticGenClasses = new ScalaTacticCompiler().compile(tacticSource)
    assert(tacticGenClasses.size == 1, "Expected exactly 1 tactic generator class, but got " + tacticGenClasses.map(_.getName()))
    val tacticGenerator = tacticGenClasses.head.newInstance.asInstanceOf[(()=> BelleExpr)]
    val tactic = tacticGenerator()

    // KeYmaeraXLemmaPrinter(Prover(tactic)(KeYmaeraXProblemParser(input)))
    val inputFileNameDotKey = options.get('in).get.toString
    assert(inputFileNameDotKey.endsWith(".key") || inputFileNameDotKey.endsWith(".kyx"),
      "\n[Error] Wrong file name " + inputFileNameDotKey + " used for -prove! KeYmaera X only proves .key or .kyx files. Please use: -prove FILENAME.[key/kyx]")
    val input = scala.io.Source.fromFile(inputFileNameDotKey).mkString
    val inputModel = KeYmaeraXProblemParser(input)
    val inputSequent = Sequent(immutable.IndexedSeq[Formula](), immutable.IndexedSeq(inputModel))
    val inputFileName = inputFileNameDotKey.dropRight(4)
    var outputFileName = inputFileName
    if(options.contains('out)) {
      val outputFileNameDotProof = options.get('out).get.toString
      assert(outputFileNameDotProof.endsWith(".proof"),
        "\n[Error] Wrong file name " + outputFileNameDotProof + " used for -out! KeYmaera X only produces proof evidence as .proof file. Please use: -out FILENAME.proof")
      outputFileName = outputFileNameDotProof.dropRight(6)
    }

    val pw = new PrintWriter(outputFileName + ".proof")

    val proofStart: Long = Platform.currentTime
    //@todo turn the following into a transformation as well. The natural type is Prover: Tactic=>(Formula=>Provable) which however always forces 'verify=true. Maybe that's not bad.
    val witness = TactixLibrary.proveBy(inputSequent, tactic)
    val proofDuration = Platform.currentTime - proofStart
    Console.println("[proof time " + proofDuration + "ms]")

    if (witness.isProved) {
      assert(witness.subgoals.isEmpty)
      val witnessStart: Long = Platform.currentTime
      val proved = witness.proved
      //@note assert(witness.isProved, "Successful proof certificate") already checked in line above
      assert(inputSequent == proved, "Proved the original problem and not something else")
      val witnessDuration = Platform.currentTime - witnessStart

      //@note printing original input rather than a pretty-print of proved ensures that @invariant annotations are preserved for reproves.
      val evidence = ToolEvidence(List(
        "tool" -> "KeYmaera X",
        "model" -> input,
        "tactic" -> scala.io.Source.fromFile(tacticFileNameDotScala).mkString,
        "proof" -> "" //@todo serialize proof
      )) :: Nil

      //@note pretty-printing the result of parse ensures that the lemma states what's actually been proved.
      assert(KeYmaeraXParser(KeYmaeraXPrettyPrinter(inputModel)) == inputModel, "parse of print is identity")
      //@note check that proved conclusion is what we actually wanted to prove
      assert(witness.conclusion == inputSequent && witness.proved == inputSequent,
        "proved conclusion deviates from input")

      assert(inputFileName.lastIndexOf(File.separatorChar) < inputFileName.length, "Input file name is not an absolute path")
      val lemma = Lemma(witness, evidence,
        Some(inputFileName.substring(inputFileName.lastIndexOf(File.separatorChar)+1)))

      //@see[[edu.cmu.cs.ls.keymaerax.core.Lemma]]
      assert(lemma.fact.conclusion.ante.isEmpty && lemma.fact.conclusion.succ.size == 1, "Illegal lemma form")
      assert(KeYmaeraXExtendedLemmaParser(lemma.toString) == (lemma.name, lemma.fact.conclusion::Nil, lemma.evidence),
        "reparse of printed lemma is not original lemma")

      pw.write(stampHead(options))
      pw.write("/* @evidence: parse of print of result of a proof */\n\n")
      pw.write(lemma.toString)
      pw.close()
    } else {
      assert(!witness.isProved)
      assert(witness.subgoals.nonEmpty)
      //@note PrintWriter above has already emptied the output file
      pw.close()
      println("==================================")
      println("Tactic did not finish the proof    open goals: " + witness.subgoals.size)
      println("==================================")
      printOpenGoals(witness)
      println("==================================")
      if (options.getOrElse('interactive,false)==true) {
        interactiveProver(witness)
      } else {
        System.err.println("Incomplete proof: tactic did not finish the proof")
        exit(-1)
      }
    }
  }

  /**
   * ModelPlex monitor synthesis for the given input files
   * {{{KeYmaeraXPrettyPrinter(ModelPlex(vars)(KeYmaeraXProblemParser(input))}}}
   *
   * @param options in describes input file name, vars describes the list of variables, out describes the output file name.
   */
  def modelplex(options: OptionMap) = {
    require(options.contains('in), usage)

    // KeYmaeraXPrettyPrinter(ModelPlex(vars)(KeYmaeraXProblemParser(input))
    val inputFileNameDotKey = options.get('in).get.toString
    assert(inputFileNameDotKey.endsWith(".key") || inputFileNameDotKey.endsWith(".kyx"),
      "\n[Error] Wrong file name " + inputFileNameDotKey + " used for -modelplex! ModelPlex only handles .key or .kyx files. Please use: -modelplex FILENAME.[key/kyx]")
    val input = scala.io.Source.fromFile(inputFileNameDotKey).mkString
    val inputModel = KeYmaeraXProblemParser(input)
    val verifyOption = options.getOrElse('verify, false).asInstanceOf[Boolean]
    val inputFileName = inputFileNameDotKey.dropRight(4)
    var outputFileName = inputFileName
    if(options.contains('out)) {
      val outputFileNameDotMx = options.get('out).get.toString
      assert(outputFileNameDotMx.endsWith(".mx"),
        "\n[Error] Wrong file name " + outputFileNameDotMx + " used for -out! ModelPlex only generates .mx file. Please use: -out FILENAME.mx")
      outputFileName = outputFileNameDotMx.dropRight(3)
    }

    val pw = new PrintWriter(outputFileName + ".mx")

    val kind =
      if (options.contains('kind)) options.get('kind).get.asInstanceOf[Symbol]
      else 'model

    val outputFml = if (options.contains('vars))
      ModelPlex(options.get('vars).get.asInstanceOf[Array[Variable]].toList, kind, verifyOption)(inputModel)
    else
      ModelPlex(inputModel, kind, verifyOption)
    val output = KeYmaeraXPrettyPrinter(outputFml)

    val reparse = KeYmaeraXParser(output)
    assert(reparse == outputFml, "parse of print is identity")
    pw.write(stampHead(options))
    pw.write("/* @evidence: parse of print of ModelPlex proof output */\n\n")
    pw.write("/************************************\n * Generated by KeYmaera X ModelPlex\n ************************************/\n\n")
    pw.write("/**\n * @param variables are for the state before the controller run\n * @param post() function symbols are for the state after the controller run\n * @param other function symbols are constant\n */\n\n")
    pw.write(output)
    pw.close()
  }



  /**
   * Code generation
   * {{{CGenerator()(input)}}}
   */
  def codegen(options: OptionMap) = {
    require(options.contains('in), usage)

    val inputFileNameDotMx = options.get('in).get.toString
    assert(inputFileNameDotMx.endsWith(".mx"),
      "\n[Error] Wrong file name " + inputFileNameDotMx + " used for -codegen! Code generator only handles .mx file. Please use: -codegen FILENAME.mx")
    val input = scala.io.Source.fromFile(inputFileNameDotMx).mkString
    val inputFormula = KeYmaeraXParser(input)
    val inputFileName = inputFileNameDotMx.dropRight(3)

    if (options.getOrElse('interval, true).asInstanceOf[Boolean]) {
      //@todo check that when assuming the output formula as an additional untrusted lemma, the Provable isProved.
      System.err.println("Cannot yet augment compiled code with interval arithmetic to guard against floating-point roundoff errors\n(use -nointerval instead)")

      println("Interval arithmetic: unfinished")
      System.err.println("Interval arithmetic: unfinished")
      //@todo wipe out output file PrintWriter above has already emptied the output file
      //@todo pw.close()
      exit(-1)
      // TODO what to to when proof cannot be checked?
    } else {
      println("Interval arithmetic: Skipped interval arithmetic generation\n(use -interval to guard against floating-point roundoff errors)")
    }

    //@note codegen in C format only
    var outputFileName = inputFileName
    if(options.contains('out)) {
      val outputFileNameDotC = options.get('out).get.toString
      assert(outputFileNameDotC.endsWith(".c"),
        "\n[Error] Wrong file name " + outputFileNameDotC + " used for -out! C generator only generates .c file. Please use： -out FILENAME.c")
      outputFileName = outputFileNameDotC.dropRight(2)
    }
    val vars: List[Variable] =
      if(options.contains('vars)) options.get('vars).get.asInstanceOf[Array[Variable]].toList
      else StaticSemantics.vars(inputFormula).symbols.map((x:NamedSymbol)=>x.asInstanceOf[Variable]).toList.sortWith((x, y)=>x<y)
    val codegenStart = Platform.currentTime
    val output = CGenerator(inputFormula, vars, outputFileName)
    Console.println("[codegen time " + (Platform.currentTime - codegenStart) + "ms]")
    val pw = new PrintWriter(outputFileName + ".c")
    pw.write(stampHead(options))
    pw.write("/* @evidence: print of CGenerator of input */\n\n")
    pw.write(output)
    pw.close()
  }


  /** Launch the web user interface */
  def launchUI(args: Array[String]): Unit = {
    if(this.LAUNCH) Main.main("-launch" +: args)
    else Main.main(args)
  }
  
  // helpers

  /** Print brief information about all open goals in the proof tree under node */
  def printOpenGoals(node: Provable): Unit = node.subgoals.foreach(g => printNode(g))

  def printNode(node: Sequent): Unit = node.toString + "\n"

  /** Implements the security policy for the KeYmaera X web server.
    *
    * Preferably we would heavily restrict uses of reflection (to prevent, for example, creating fake Provables),
    * but we know of no way to do so except relying on extremely fragile methods such as crawling the call stack.
    * The same goes for restricting read access to files.
    *
    * Instead we settle for preventing people from installing less-restrictive security managers and restricting
    * all writes to be inside the .keymaerax directory. */
  class KeYmaeraXSecurityManager extends SecurityManager {
    private val homeDir = System.getProperty("user.home")
    private val keymaerax = homeDir + "/.keymaerax"

    override def checkPermission(perm: Permission): Unit = {
      perm match {
          //@todo should disallow writing reflection in .core.
        case perm:ReflectPermission if "suppressAccessChecks"==perm.getName() =>
          throw new SecurityException("suppressing access checks during reflection is forbidden")
        case _:ReflectPermission => ()
        case _:RuntimePermission =>
          if ("setSecurityManager".equals(perm.getName))
            throw new SecurityException("Changing security manager is forbidden")
        case _:FilePermission =>
          val filePermission = perm.asInstanceOf[FilePermission]
          val name = filePermission.getName
          val actions = filePermission.getActions
          if ((actions.contains("write") || actions.contains("delete"))
            && !name.startsWith(keymaerax)) {
            throw new SecurityException("KeYmaera X security manager forbids writing to files outside ~/.keymaerax")
          }
      }
    }
  }

  private def activateSecurity(): Unit = {
    System.setSecurityManager(new KeYmaeraXSecurityManager())
  }

  private val interactiveUsage = "Type a tactic command to apply to the current goal.\n" +
    "skip - ignore the current goal for now and skip to the next goal.\n" +
    "goals - list all open goals.\n" +
    "goal i - switch to goal number i\n" +
    "exit - quit the prover (or hit Ctrl-C any time).\n" +
    "help - will display this usage information.\n" +
    "Tactics will be reported back when a branch closes but may need cleanup.\n"

  /** KeYmaera C: A simple interactive command-line prover */
  @deprecated("Use web UI instead")
  private def interactiveProver(root: Provable): Provable = {
    val commands = io.Source.stdin.getLines()
    println("KeYmaera X Interactive Command-line Prover\n" +
      "If you are looking for the more convenient web user interface,\nrestart with option -ui\n\n")
    println(interactiveUsage)

    while (!root.isProved) {
      assert(root.subgoals.nonEmpty, "proofs that are not closed must have open goals")
      println("Open Goals: " + root.subgoals.size)
      var node = root.subgoals.head
      var current = root
      //println("=== " + node.tacticInfo.infos.getOrElse("branchLabel", "<none>") + " ===\n")
      var tacticLog = ""
      assert(!current.isProved, "open goals are not closed")
      while (!current.isProved) {
        printNode(node)
        System.out.flush()
        commands.next().trim match {
          case "" =>
          case "help" => println(interactiveUsage)
          case "exit" => exit(5)
          case "goals" => val open = root.subgoals
            (1 to open.length).foreach(g => {println("Goal " + g); printNode(open(g-1))})
          case it if it.startsWith("goal ") => try {
            val g = it.substring("goal ".length).toInt
            if (1<=g&&g<=root.subgoals.size) node = root.subgoals(g-1)
            else println("No such goal: "+ g)
          } catch {case e: NumberFormatException => println(e)}
          case "skip" =>
            if (root.subgoals.size >= 2) {
              //@todo skip to the next goal somewhere on the right of node, not to a random goal
              //@todo track this level skipping by closing and opening parentheses in the log
              var nextGoal = new Random().nextInt(root.subgoals.length)
              assert(0 <= nextGoal && nextGoal < root.subgoals.size, "random in range")
              node = if (root.subgoals(nextGoal) != node)
                root.subgoals(nextGoal)
              else {
                val otherGoals = root.subgoals diff List(node)
                assert(otherGoals.length == root.subgoals.length - 1, "removing one open goal decreases open goal count by 1")
                nextGoal = new Random().nextInt(otherGoals.length)
                assert(0 <= nextGoal && nextGoal < otherGoals.size, "random in range")
                otherGoals(nextGoal)
              }
            } else {
              println("No other open goals to skip to")
            }
          case command: String =>
            //@note security issue since executing arbitrary input unsanitized
            val tacticGenerator = new ScalaTacticCompiler().compile(tacticParsePrefix + command + tacticParseSuffix).head.newInstance().asInstanceOf[() => BelleExpr]
            val tactic = tacticGenerator()
            tacticLog += "& " + command + "\n"
            current = TactixLibrary.proveBy(node, tactic)
            // walk to the next open subgoal
            // continue walking if it has leaves
            while (!current.isProved && current.subgoals.nonEmpty)
              node = current.subgoals.head
            //@todo make sure to walk to siblings ultimately
        }
      }
      assert(current.isProved)
//      println("=== " + node.tacticInfo.infos.getOrElse("branchLabel", "<none>") + " === CLOSED")
      println(tacticLog)
    }
    root
  }

  //@todo import namespace of the user tactic *object* passed in -tactic
  private val tacticParsePrefix =
    """
      |import edu.cmu.cs.ls.keymaerax.bellerophon._
      |import edu.cmu.cs.ls.keymaerax.btactics._
      |import edu.cmu.cs.ls.keymaerax.btactics.TactixLibrary._
      |import edu.cmu.cs.ls.keymaerax.btactics.DebuggingTactics._
      |import edu.cmu.cs.ls.keymaerax.parser.StringConverter._
      |class InteractiveLocalTactic extends (() => BelleExpr) {
      |  def apply(): BelleExpr = {
      |
    """.stripMargin

  private val tacticParseSuffix =
    """
      |  }
      |}
    """.stripMargin


  private val license: String =
    """
      |KeYmaera X
      |SOFTWARE LICENSE AGREEMENT
      |ACADEMIC OR NON-PROFIT ORGANIZATION NONCOMMERCIAL RESEARCH USE ONLY
      |
      |BY USING THE SOFTWARE, YOU ARE AGREEING TO THE TERMS OF THIS LICENSE
      |AGREEMENT. IF YOU DO NOT AGREE WITH THESE TERMS, YOU MAY NOT USE OR
      |DOWNLOAD THE SOFTWARE.
      |
      |This is a license agreement ("Agreement") between your academic
      |institution or non-profit organization or self (called "Licensee" or
      |"You" in this Agreement) and Carnegie Mellon University (called
      |"Licensor" in this Agreement). All rights not specifically granted
      |to you in this Agreement are reserved for Licensor.
      |
      |RESERVATION OF OWNERSHIP AND GRANT OF LICENSE:
      |
      |Licensor retains exclusive ownership of any copy of the Software (as
      |defined below) licensed under this Agreement and hereby grants to
      |Licensee a personal, non-exclusive, non-transferable license to use
      |the Software for noncommercial research purposes, without the right
      |to sublicense, pursuant to the terms and conditions of this
      |Agreement. As used in this Agreement, the term "Software" means (i)
      |the executable file made accessible to Licensee by Licensor pursuant
      |to this Agreement, inclusive of backups, and updates permitted
      |hereunder or subsequently supplied by Licensor, including all or any
      |file structures, programming instructions, user interfaces and
      |screen formats and sequences as well as any and all documentation
      |and instructions related to it.
      |
      |CONFIDENTIALITY: Licensee acknowledges that the Software is
      |proprietary to Licensor, and as such, Licensee agrees to receive all
      |such materials in confidence and use the Software only in accordance
      |with the terms of this Agreement. Licensee agrees to use reasonable
      |effort to protect the Software from unauthorized use, reproduction,
      |distribution, or publication.
      |
      |COPYRIGHT: The Software is owned by Licensor and is protected by
      |United States copyright laws and applicable international treaties
      |and/or conventions.
      |
      |PERMITTED USES: The Software may be used for your own noncommercial
      |internal research purposes. You understand and agree that Licensor
      |is not obligated to implement any suggestions and/or feedback you
      |might provide regarding the Software, but to the extent Licensor
      |does so, you are not entitled to any compensation related thereto.
      |
      |BACKUPS: If Licensee is an organization, it may make that number of
      |copies of the Software necessary for internal noncommercial use at a
      |single site within its organization provided that all information
      |appearing in or on the original labels, including the copyright and
      |trademark notices are copied onto the labels of the copies.
      |
      |USES NOT PERMITTED: You may not modify, translate, reverse engineer,
      |decompile, disassemble, distribute, copy or use the Software except
      |as explicitly permitted herein. Licensee has not been granted any
      |trademark license as part of this Agreement and may not use the name
      |or mark "KeYmaera X", "Carnegie Mellon" or any renditions thereof
      |without the prior written permission of Licensor.
      |
      |You may not sell, rent, lease, sublicense, lend, time-share or
      |transfer, in whole or in part, or provide third parties access to
      |prior or present versions (or any parts thereof) of the Software.
      |
      |ASSIGNMENT: You may not assign this Agreement or your rights
      |hereunder without the prior written consent of Licensor. Any
      |attempted assignment without such consent shall be null and void.
      |
      |TERM: The term of the license granted by this Agreement is from
      |Licensee's acceptance of this Agreement by clicking "I Agree" below
      |or by using the Software until terminated as provided below.
      |
      |The Agreement automatically terminates without notice if you fail to
      |comply with any provision of this Agreement. Licensee may terminate
      |this Agreement by ceasing using the Software. Upon any termination
      |of this Agreement, Licensee will delete any and all copies of the
      |Software. You agree that all provisions which operate to protect the
      |proprietary rights of Licensor shall remain in force should breach
      |occur and that the obligation of confidentiality described in this
      |Agreement is binding in perpetuity and, as such, survives the term
      |of the Agreement.
      |
      |FEE: Provided Licensee abides completely by the terms and conditions
      |of this Agreement, there is no fee due to Licensor for Licensee's
      |use of the Software in accordance with this Agreement.
      |
      |DISCLAIMER OF WARRANTIES: THE SOFTWARE IS PROVIDED "AS-IS" WITHOUT
      |WARRANTY OF ANY KIND INCLUDING ANY WARRANTIES OF PERFORMANCE OR
      |MERCHANTABILITY OR FITNESS FOR A PARTICULAR USE OR PURPOSE OR OF
      |NON-INFRINGEMENT. LICENSEE BEARS ALL RISK RELATING TO QUALITY AND
      |PERFORMANCE OF THE SOFTWARE AND RELATED MATERIALS.
      |
      |SUPPORT AND MAINTENANCE: No Software support or training by the
      |Licensor is provided as part of this Agreement.
      |
      |EXCLUSIVE REMEDY AND LIMITATION OF LIABILITY: To the maximum extent
      |permitted under applicable law, Licensor shall not be liable for
      |direct, indirect, special, incidental, or consequential damages or
      |lost profits related to Licensee's use of and/or inability to use
      |the Software, even if Licensor is advised of the possibility of such
      |damage.
      |
      |EXPORT REGULATION: Licensee agrees to comply with any and all
      |applicable U.S. export control laws, regulations, and/or other laws
      |related to embargoes and sanction programs administered by the
      |Office of Foreign Assets Control.
      |
      |SEVERABILITY: If any provision(s) of this Agreement shall be held to
      |be invalid, illegal, or unenforceable by a court or other tribunal
      |of competent jurisdiction, the validity, legality and enforceability
      |of the remaining provisions shall not in any way be affected or
      |impaired thereby.
      |
      |NO IMPLIED WAIVERS: No failure or delay by Licensor in enforcing any
      |right or remedy under this Agreement shall be construed as a waiver
      |of any future or other exercise of such right or remedy by Licensor.
      |
      |GOVERNING LAW: This Agreement shall be construed and enforced in
      |accordance with the laws of the Commonwealth of Pennsylvania without
      |reference to conflict of laws principles. You consent to the
      |personal jurisdiction of the courts of this County and waive their
      |rights to venue outside of Allegheny County, Pennsylvania.
      |
      |ENTIRE AGREEMENT AND AMENDMENTS: This Agreement constitutes the sole
      |and entire agreement between Licensee and Licensor as to the matter
      |set forth herein and supersedes any previous agreements,
      |understandings, and arrangements between the parties relating hereto.
      |
    """.stripMargin
}<|MERGE_RESOLUTION|>--- conflicted
+++ resolved
@@ -10,13 +10,8 @@
 import edu.cmu.cs.ls.keymaerax.btactics._
 import edu.cmu.cs.ls.keymaerax.core._
 import edu.cmu.cs.ls.keymaerax.parser._
-<<<<<<< HEAD
-import edu.cmu.cs.ls.keymaerax.tools.{Mathematica, ToolEvidence, Tool}
-import edu.cmu.cs.ls.keymaerax.codegen.{CGenerator, CseCGenerator}
-=======
 import edu.cmu.cs.ls.keymaerax.tools.{Mathematica, Tool, ToolEvidence}
 import edu.cmu.cs.ls.keymaerax.codegen.CGenerator
->>>>>>> 99035983
 
 import scala.collection.immutable
 import scala.compat.Platform
@@ -88,75 +83,6 @@
       "Use option -help for usage and license information")
     if (args.length == 0) launchUI(args)
     else {
-<<<<<<< HEAD
-      def makeVariables(varNames: Array[String]): Array[Variable] = {
-        varNames.map(vn => KeYmaeraXParser(vn) match {
-          case v: Variable => v
-          case v => throw new IllegalArgumentException("String " + v + " is not a valid variable name")
-        })
-      }
-
-      def nextOption(map: OptionMap, list: List[String]): OptionMap = {
-        list match {
-          case Nil => map
-          case "-help" :: _ => {println(usage); exit(1)}
-          case "-license" :: _ => {println(license); exit(1)}
-          // actions
-          case "-parse" :: value :: tail =>
-            parseProblemFile(value); ???
-          case "-bparse" :: value :: tail =>
-            parseBelleTactic(value); ???
-          case "-prove" :: value :: tail =>
-            if(value.nonEmpty && !value.toString.startsWith("-")) nextOption(map ++ Map('mode -> "prove", 'in -> value), tail)
-            else optionErrorReporter("-prove")
-          case "-modelplex" :: value :: tail =>
-            if(value.nonEmpty && !value.toString.startsWith("-")) nextOption(map ++ Map('mode -> "modelplex", 'in -> value), tail)
-            else optionErrorReporter("-modelPlex")
-          case "-codegen" :: value :: tail =>
-            if(value.nonEmpty && !value.toString.startsWith("-")) nextOption(map ++ Map('mode -> "codegen", 'in -> value), tail)
-            else optionErrorReporter("-codegen")
-          case "-ui" :: tail => launchUI(tail.toArray); map ++ Map('mode -> "ui")
-          // action options
-          case "-out" :: value :: tail =>
-            if(value.nonEmpty && !value.toString.startsWith("-")) nextOption(map ++ Map('out -> value), tail)
-            else optionErrorReporter("-out")
-          case "-vars" :: value :: tail =>
-            if(value.nonEmpty && !value.toString.startsWith("-")) nextOption(map ++ Map('vars -> makeVariables(value.split(","))), tail)
-            else optionErrorReporter("-vars")
-          case "-kind" :: value :: tail =>
-            if(value.nonEmpty && !value.toString.startsWith("-")) nextOption(map ++ Map('kind -> Symbol(value)), tail)
-            else optionErrorReporter("-kind")
-          case "-tactic" :: value :: tail =>
-            if(value.nonEmpty && !value.toString.startsWith("-")) nextOption(map ++ Map('tactic -> value), tail)
-            else optionErrorReporter("-tactic")
-          case "-interactive" :: tail => nextOption(map ++ Map('interactive -> true), tail)
-          // aditional options
-          case "-mathkernel" :: value :: tail =>
-            if(value.nonEmpty && !value.toString.startsWith("-")) nextOption(map ++ Map('mathkernel -> value), tail)
-            else optionErrorReporter("-mathkernel")
-          case "-jlink" :: value :: tail =>
-            if(value.nonEmpty && !value.toString.startsWith("-")) nextOption(map ++ Map('jlink -> value), tail)
-            else optionErrorReporter("-jlink")
-          case "-verify" :: tail => require(!map.contains('verify)); nextOption(map ++ Map('verify -> true), tail)
-          case "-noverify" :: tail => require(!map.contains('verify)); nextOption(map ++ Map('verify -> false), tail)
-          case "-interval" :: tail => require(!map.contains('interval)); nextOption(map ++ Map('interval -> true), tail)
-          case "-nointerval" :: tail => require(!map.contains('interval)); nextOption(map ++ Map('interval -> false), tail)
-          case "-cse" :: tail => require(!map.contains('cse)); nextOption(map ++ Map('cse -> true), tail)
-          case "-dnf" :: tail => require(!map.contains('dnf)); nextOption(map ++ Map('dnf -> true), tail)
-          // global options
-          case "-lax" :: tail => System.setProperty("LAX", "true"); nextOption(map, tail)
-          case "-strict" :: tail => System.setProperty("LAX", "false"); nextOption(map, tail)
-          case "-debug" :: tail => System.setProperty("DEBUG", "true"); nextOption(map, tail)
-          case "-nodebug" :: tail => System.setProperty("DEBUG", "false"); nextOption(map, tail)
-          case "-security" :: tail => activateSecurity(); nextOption(map, tail)
-          case "-launch" :: tail => launched(); nextOption(map, tail)
-          case option :: tail => optionErrorReporter(option)
-        }
-      }
-
-
-=======
->>>>>>> 99035983
       //@note 'commandLine is only passed in to preserve evidence of what generated the output.
       val options = nextOption(Map('commandLine -> args.mkString(" ")), args.toList)
 
@@ -195,8 +121,8 @@
   private def nextOption(map: OptionMap, list: List[String]): OptionMap = {
     list match {
       case Nil => map
-      case "-help" :: _ => {println(usage); exit(1)}
-      case "-license" :: _ => {println(license); exit(1)}
+      case "-help" :: _ => println(usage); exit(1)
+      case "-license" :: _ => println(license); exit(1)
       // actions
       case "-parse" :: value :: tail =>
         parseProblemFile(value); ???
@@ -219,6 +145,9 @@
       case "-vars" :: value :: tail =>
         if(value.nonEmpty && !value.toString.startsWith("-")) nextOption(map ++ Map('vars -> makeVariables(value.split(","))), tail)
         else optionErrorReporter("-vars")
+      case "-monitorKind" :: value :: tail =>
+        if(value.nonEmpty && !value.toString.startsWith("-")) nextOption(map ++ Map('monitorKind -> Symbol(value)), tail)
+        else optionErrorReporter("-monitorKind")
       case "-tactic" :: value :: tail =>
         if(value.nonEmpty && !value.toString.startsWith("-")) nextOption(map ++ Map('tactic -> value), tail)
         else optionErrorReporter("-tactic")
@@ -386,7 +315,7 @@
     require(options.contains('in), usage)
     require(options.contains('tactic), usage)
 
-    val tacticFileNameDotScala = options.get('tactic).get.toString
+    val tacticFileNameDotScala = options('tactic).toString
     //assert(tacticFileNameDotScala.endsWith(".scala"),
     //  "\n[Error] Wrong file name " + tacticFileNameDotScala + " used for -tactic! KeYmaera X only reads .scala tactic file. Please use: -tactic FILENAME.scala")
     val tacticSource = scala.io.Source.fromFile(tacticFileNameDotScala).mkString
@@ -397,7 +326,7 @@
     val tactic = tacticGenerator()
 
     // KeYmaeraXLemmaPrinter(Prover(tactic)(KeYmaeraXProblemParser(input)))
-    val inputFileNameDotKey = options.get('in).get.toString
+    val inputFileNameDotKey = options('in).toString
     assert(inputFileNameDotKey.endsWith(".key") || inputFileNameDotKey.endsWith(".kyx"),
       "\n[Error] Wrong file name " + inputFileNameDotKey + " used for -prove! KeYmaera X only proves .key or .kyx files. Please use: -prove FILENAME.[key/kyx]")
     val input = scala.io.Source.fromFile(inputFileNameDotKey).mkString
@@ -484,7 +413,7 @@
     require(options.contains('in), usage)
 
     // KeYmaeraXPrettyPrinter(ModelPlex(vars)(KeYmaeraXProblemParser(input))
-    val inputFileNameDotKey = options.get('in).get.toString
+    val inputFileNameDotKey = options('in).toString
     assert(inputFileNameDotKey.endsWith(".key") || inputFileNameDotKey.endsWith(".kyx"),
       "\n[Error] Wrong file name " + inputFileNameDotKey + " used for -modelplex! ModelPlex only handles .key or .kyx files. Please use: -modelplex FILENAME.[key/kyx]")
     val input = scala.io.Source.fromFile(inputFileNameDotKey).mkString
@@ -493,7 +422,7 @@
     val inputFileName = inputFileNameDotKey.dropRight(4)
     var outputFileName = inputFileName
     if(options.contains('out)) {
-      val outputFileNameDotMx = options.get('out).get.toString
+      val outputFileNameDotMx = options('out).toString
       assert(outputFileNameDotMx.endsWith(".mx"),
         "\n[Error] Wrong file name " + outputFileNameDotMx + " used for -out! ModelPlex only generates .mx file. Please use: -out FILENAME.mx")
       outputFileName = outputFileNameDotMx.dropRight(3)
@@ -502,11 +431,11 @@
     val pw = new PrintWriter(outputFileName + ".mx")
 
     val kind =
-      if (options.contains('kind)) options.get('kind).get.asInstanceOf[Symbol]
+      if (options.contains('monitorKind)) options('monitorKind).asInstanceOf[Symbol]
       else 'model
 
     val outputFml = if (options.contains('vars))
-      ModelPlex(options.get('vars).get.asInstanceOf[Array[Variable]].toList, kind, verifyOption)(inputModel)
+      ModelPlex(options('vars).asInstanceOf[Array[Variable]].toList, kind, verifyOption)(inputModel)
     else
       ModelPlex(inputModel, kind, verifyOption)
     val output = KeYmaeraXPrettyPrinter(outputFml)
@@ -530,7 +459,7 @@
   def codegen(options: OptionMap) = {
     require(options.contains('in), usage)
 
-    val inputFileNameDotMx = options.get('in).get.toString
+    val inputFileNameDotMx = options('in).toString
     assert(inputFileNameDotMx.endsWith(".mx"),
       "\n[Error] Wrong file name " + inputFileNameDotMx + " used for -codegen! Code generator only handles .mx file. Please use: -codegen FILENAME.mx")
     val input = scala.io.Source.fromFile(inputFileNameDotMx).mkString
@@ -554,13 +483,13 @@
     //@note codegen in C format only
     var outputFileName = inputFileName
     if(options.contains('out)) {
-      val outputFileNameDotC = options.get('out).get.toString
+      val outputFileNameDotC = options('out).toString
       assert(outputFileNameDotC.endsWith(".c"),
         "\n[Error] Wrong file name " + outputFileNameDotC + " used for -out! C generator only generates .c file. Please use： -out FILENAME.c")
       outputFileName = outputFileNameDotC.dropRight(2)
     }
     val vars: List[Variable] =
-      if(options.contains('vars)) options.get('vars).get.asInstanceOf[Array[Variable]].toList
+      if(options.contains('vars)) options('vars).asInstanceOf[Array[Variable]].toList
       else StaticSemantics.vars(inputFormula).symbols.map((x:NamedSymbol)=>x.asInstanceOf[Variable]).toList.sortWith((x, y)=>x<y)
     val codegenStart = Platform.currentTime
     val output = CGenerator(inputFormula, vars, outputFileName)
@@ -601,7 +530,7 @@
     override def checkPermission(perm: Permission): Unit = {
       perm match {
           //@todo should disallow writing reflection in .core.
-        case perm:ReflectPermission if "suppressAccessChecks"==perm.getName() =>
+        case perm:ReflectPermission if "suppressAccessChecks"==perm.getName =>
           throw new SecurityException("suppressing access checks during reflection is forbidden")
         case _:ReflectPermission => ()
         case _:RuntimePermission =>
