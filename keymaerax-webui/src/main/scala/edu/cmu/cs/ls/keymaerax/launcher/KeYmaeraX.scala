package edu.cmu.cs.ls.keymaerax.launcher

import java.io.{File, FilePermission, PrintWriter}
import java.lang.reflect.ReflectPermission
import java.security.Permission

import edu.cmu.cs.ls.keymaerax.api.ScalaTacticCompiler
import edu.cmu.cs.ls.keymaerax.bellerophon.BelleExpr
import edu.cmu.cs.ls.keymaerax.bellerophon.parser.BelleParser
import edu.cmu.cs.ls.keymaerax.btactics._
import edu.cmu.cs.ls.keymaerax.core._
import edu.cmu.cs.ls.keymaerax.parser._
import edu.cmu.cs.ls.keymaerax.tools.ToolEvidence
import edu.cmu.cs.ls.keymaerax.codegen.CGenerator

import scala.collection.immutable
import scala.compat.Platform
import scala.util.Random

/**
 * Command-line interface launcher for KeYmaera X.
 *
 * @author Stefan Mitsch
 * @author Andre Platzer
 * @author Ran Ji
 */
object KeYmaeraX {

  private type OptionMap = Map[Symbol, Any]

  /** Usage -help information.
    * @note Formatted to 80 characters width. */
  val usage = "KeYmaera X Prover" + " " + VERSION +
    """
      |
      |Usage: java -Xss20M -jar keymaerax.jar
      |  -prove filename.kyx -tactic filename.kyt [-out filename.kyp] |
      |  -modelplex filename.kyx [-monitorKind ctrl|model] [-out filename.kym] |
      |  -codegen filename.kyx [-vars var1,var2,..,varn] [-out file.c] |
      |  -ui [web server options] |
      |  -parse filename.kyx |
      |  -bparse filename.kyt
      |
      |Actions:
      |  -prove     run KeYmaera X prover on given problem file with given tactic
      |  -modelplex synthesize monitor from given file by proof with ModelPlex tactic
      |  -codegen   generate executable code from given file
      |  -ui        start web user interface with optional arguments
      |  -parse     return error code !=0 if the input problem file does not parse
      |  -bparse    return error code !=0 if bellerophon tactic file does not parse
      |
      |Additional options:
      |  -tool mathematica|z3 choose which tool to use for arithmetic
      |  -mathkernel MathKernel(.exe) path to the Mathematica kernel executable
      |  -jlink path/to/jlinkNativeLib path to the J/Link native library directory
      |  -monitorKind ctrl|model what kind of monitor to generate with ModelPlex
      |  -vars     use ordered list of variables, treating others as constant functions
      |  -interval guard reals by interval arithmetic in floating point (recommended)
      |  -nointerval skip interval arithmetic presuming no floating point errors
      |  -lax      use lax mode with more flexible parser, printer, prover etc.
      |  -strict   use strict mode with no flexibility in prover
      |  -debug    use debug mode with more exhaustive messages
      |  -nodebug  disable debug mode to suppress intermediate messages
      |  -security use security manager imposing some runtime security restrictions
      |  -help     Display this usage information
      |  -license  Show license agreement for using this software
      |
      |Copyright (c) Carnegie Mellon University.
      |Use option -license to show the license conditions.
      |""".stripMargin


  private def launched() {
    LAUNCH = true
    println("Launch flag was set.")
  }
  var LAUNCH: Boolean = false


  def main (args: Array[String]): Unit = {
    if (args.length > 0 && (args(0)=="-help" || args(0)=="--help" || args(0)=="-h")) {println(usage); exit(1)}
    println("KeYmaera X Prover" + " " + VERSION + "\n" +
      "Use option -help for usage and license information")
    if (args.length == 0) launchUI(args)
    else {
      //@note 'commandLine is only passed in to preserve evidence of what generated the output.
      val options = nextOption(Map('commandLine -> args.mkString(" ")), args.toList)

      if(!options.contains('mode)) {
        //@note this should be a bad state but apparently it happens.
        launchUI(args)
      }
      else if (options.get('mode).contains("codegen"))
      //@note no MathKernel initialization needed for C generation
        codegen(options)
      else if (!options.get('mode).contains("ui") ) {
        try {
          initializeProver(if (options.contains('tool)) options else options ++ Map('tool -> "z3"))

          //@todo allow multiple passes by filter architecture: -prove bla.key -tactic bla.scal -modelplex -codegen
          options.get('mode) match {
            case Some("prove") => prove(options)
            case Some("modelplex") => modelplex(options)
            case Some("codegen") => codegen(options)
            case Some("ui") => assert(false, "already handled above since no prover needed"); ???
          }
        } finally {
          shutdownProver()
        }
      }
    }
  }

  private def makeVariables(varNames: Array[String]): Array[Variable] = {
    varNames.map(vn => KeYmaeraXParser(vn) match {
      case v: Variable => v
      case v => throw new IllegalArgumentException("String " + v + " is not a valid variable name")
    })
  }

  private def nextOption(map: OptionMap, list: List[String]): OptionMap = {
    list match {
      case Nil => map
      case "-help" :: _ => println(usage); exit(1)
      case "-license" :: _ => println(license); exit(1)
      // actions
      case "-parse" :: value :: tail =>
        parseProblemFile(value); ???
      case "-bparse" :: value :: tail =>
        parseBelleTactic(value); ???
      case "-prove" :: value :: tail =>
        if(value.nonEmpty && !value.toString.startsWith("-")) nextOption(map ++ Map('mode -> "prove", 'in -> value), tail)
        else optionErrorReporter("-prove")
      case "-modelplex" :: value :: tail =>
        if(value.nonEmpty && !value.toString.startsWith("-")) nextOption(map ++ Map('mode -> "modelplex", 'in -> value), tail)
        else optionErrorReporter("-modelPlex")
      case "-codegen" :: value :: tail =>
        if(value.nonEmpty && !value.toString.startsWith("-")) nextOption(map ++ Map('mode -> "codegen", 'in -> value), tail)
        else optionErrorReporter("-codegen")
      case "-ui" :: tail => launchUI(tail.toArray); map ++ Map('mode -> "ui")
      // action options
      case "-out" :: value :: tail =>
        if(value.nonEmpty && !value.toString.startsWith("-")) nextOption(map ++ Map('out -> value), tail)
        else optionErrorReporter("-out")
      case "-vars" :: value :: tail =>
        if(value.nonEmpty && !value.toString.startsWith("-")) nextOption(map ++ Map('vars -> makeVariables(value.split(","))), tail)
        else optionErrorReporter("-vars")
      case "-monitorKind" :: value :: tail =>
        if(value.nonEmpty && !value.toString.startsWith("-")) nextOption(map ++ Map('monitorKind -> Symbol(value)), tail)
        else optionErrorReporter("-monitorKind")
      case "-tactic" :: value :: tail =>
        if(value.nonEmpty && !value.toString.startsWith("-")) nextOption(map ++ Map('tactic -> value), tail)
        else optionErrorReporter("-tactic")
      case "-interactive" :: tail => nextOption(map ++ Map('interactive -> true), tail)
      case "-tool" :: value :: tail =>
        if(value.nonEmpty && !value.toString.startsWith("-")) nextOption(map ++ Map('tool -> value), tail)
        else optionErrorReporter("-tool")
      // aditional options
      case "-mathkernel" :: value :: tail =>
        if(value.nonEmpty && !value.toString.startsWith("-")) nextOption(map ++ Map('mathkernel -> value), tail)
        else optionErrorReporter("-mathkernel")
      case "-jlink" :: value :: tail =>
        if(value.nonEmpty && !value.toString.startsWith("-")) nextOption(map ++ Map('jlink -> value), tail)
        else optionErrorReporter("-jlink")
      case "-interval" :: tail => require(!map.contains('interval)); nextOption(map ++ Map('interval -> true), tail)
      case "-nointerval" :: tail => require(!map.contains('interval)); nextOption(map ++ Map('interval -> false), tail)
      case "-dnf" :: tail => require(!map.contains('dnf)); nextOption(map ++ Map('dnf -> true), tail)
      // global options
      case "-lax" :: tail => System.setProperty("LAX", "true"); nextOption(map, tail)
      case "-strict" :: tail => System.setProperty("LAX", "false"); nextOption(map, tail)
      case "-debug" :: tail => System.setProperty("DEBUG", "true"); nextOption(map, tail)
      case "-nodebug" :: tail => System.setProperty("DEBUG", "false"); nextOption(map, tail)
      case "-security" :: tail => activateSecurity(); nextOption(map, tail)
      case "-launch" :: tail => launched(); nextOption(map, tail)
      case option :: tail => optionErrorReporter(option)
    }
  }

  private def parseProblemFile(fileName: String) = {
    try {
      val fileContents = scala.io.Source.fromFile(fileName).getLines().mkString("\n")
      val formula = KeYmaeraXProblemParser(fileContents)
      println(KeYmaeraXPrettyPrinter(formula))
      println("Parsed file successfully")
      sys.exit(0)
    } catch {
      case e: Throwable =>
        if (System.getProperty("DEBUG", "false")=="true") e.printStackTrace()
        println(e)
        println("Failed to parse file")
        sys.exit(-1)
    }
  }

  private def parseBelleTactic(fileName: String) = {
    try {
      initializeProver(Map('tool -> "z3")) //@note parsing a tactic requires prover (AxiomInfo)
      val fileContents: String = scala.io.Source.fromFile(fileName).getLines().mkString("\n")
      BelleParser(fileContents)
      println("Parsed file successfully")
      sys.exit(0)
    } catch {
      case e: Throwable =>
        if (System.getProperty("DEBUG", "false")=="true") e.printStackTrace()
        println(e)
        println("Failed to parse file")
        sys.exit(-1)
    }
  }

  private def optionErrorReporter(option: String) = {
    val noValueMessage = "[Error] No value specified for " + option + " option. "
    option match {
      case "-prove" => println(noValueMessage + "Please use: -prove FILENAME.[key/kyx]\n\n" + usage); exit(1)
      case "-modelPlex" => println(noValueMessage + "Please use: -modelPlex FILENAME.[key/kyx]\n\n" + usage); exit(1)
      case "-codegen" => println(noValueMessage + "Please use: -codegen FILENAME.kym\n\n" + usage); exit(1)
      case "-out" => println(noValueMessage + "Please use: -out FILENAME.proof | FILENAME.kym | FILENAME.c | FILENAME.g\n\n" + usage); exit(1)
      case "-vars" => println(noValueMessage + "Please use: -vars VARIABLE_1,VARIABLE_2,...\n\n" + usage); exit(1)
      case "-tactic" =>  println(noValueMessage + "Please use: -tactic FILENAME.[scala|kyt]\n\n" + usage); exit(1)
      case "-mathkernel" => println(noValueMessage + "Please use: -mathkernel PATH_TO_" + DefaultConfiguration.defaultMathLinkName._1 + "_FILE\n\n" + usage); exit(1)
      case "-jlink" => println(noValueMessage + "Please use: -jlink PATH_TO_DIRECTORY_CONTAINS_" +  DefaultConfiguration.defaultMathLinkName._2 + "_FILE\n\n" + usage); exit(1)
      case "-tool" => println(noValueMessage + "Please use: -tool mathematica|z3\n\n" + usage); exit(1)
      case _ =>  println("[Error] Unknown option " + option + "\n\n" + usage); exit(1)
    }
  }

  def initializeProver(options: OptionMap) = {
    options('tool) match {
      case "mathematica" => initMathematica(options)
      case "z3" => initZ3(options)
      case tool => throw new Exception("Unknown tool " + tool)
    }

    PrettyPrinter.setPrinter(KeYmaeraXPrettyPrinter.pp)

    val generator = new ConfigurableGenerator[Formula]()
    KeYmaeraXParser.setAnnotationListener((p: Program, inv: Formula) => generator.products += (p->inv))
    TactixLibrary.invGenerator = generator

    //@note just in case the user shuts down the prover from the command line
    Runtime.getRuntime.addShutdownHook(new Thread() { override def run(): Unit = { shutdownProver() } })
  }

  /** Initializes Z3 from command line options. */
  private def initZ3(options: OptionMap) = {
    ToolProvider.setProvider(new Z3ToolProvider())
  }

  /** Initializes Mathematica from command line options, if present; else from default config */
  private def initMathematica(options: OptionMap) = {
    assert((options.contains('mathkernel) && options.contains('jlink)) || (!options.contains('mathkernel) && !options.contains('jlink)),
      "\n[Error] Please always use command line option -mathkernel and -jlink together," +
        "and specify the Mathematica link paths with:\n" +
        " -mathkernel PATH_TO_" + DefaultConfiguration.defaultMathLinkName._1 + "_FILE" +
        " -jlink PATH_TO_DIRECTORY_CONTAINS_" +  DefaultConfiguration.defaultMathLinkName._2 + "_FILE \n\n" + usage)

    val mathematicaConfig =
      if (options.contains('mathkernel) && options.contains('jlink)) Map("linkName" -> options('mathkernel).toString,
        "libDir" -> options('jlink).toString)
      else DefaultConfiguration.defaultMathematicaConfig

    val linkNamePath = mathematicaConfig.get("linkName") match {
      case Some(path) => path
      case _ => ""
    }
    val libDirPath = mathematicaConfig.get("libDir") match {
      case Some(path) => path
      case _ => ""
    }
    assert(linkNamePath!="" && libDirPath!="",
      "\n[Error] The paths to MathKernel file named " + DefaultConfiguration.defaultMathLinkName._1 + " and jlinkLibDir file named " + DefaultConfiguration.defaultMathLinkName._2 + " are not specified! " +
        "(On your system, they could look like: " + {if(DefaultConfiguration.defaultMathLinkPath._1!="") DefaultConfiguration.defaultMathLinkPath._1 else DefaultConfiguration.exemplaryMathLinkPath._1} +
        " and " + {if(DefaultConfiguration.defaultMathLinkPath._2!="") DefaultConfiguration.defaultMathLinkPath._2 else DefaultConfiguration.exemplaryMathLinkPath._2} + ")\n" +
        "Please specify the paths to " + DefaultConfiguration.defaultMathLinkName._1 + " and " + DefaultConfiguration.defaultMathLinkName._2 + " with command line option:" +
        " -mathkernel PATH_TO_" + DefaultConfiguration.defaultMathLinkName._1 + "_FILE" +
        " -jlink PATH_TO_DIRECTORY_CONTAINS_" +  DefaultConfiguration.defaultMathLinkName._2 + "_FILE\n" +
        "[Note] Please always use command line option -mathkernel and -jlink together. \n\n" + usage)
    assert(linkNamePath.endsWith(DefaultConfiguration.defaultMathLinkName._1) && new java.io.File(linkNamePath).exists(),
      "\n[Error] Cannot find MathKernel file named " + DefaultConfiguration.defaultMathLinkName._1 + " in path: " + linkNamePath+ "! " +
        "(On your system, it could look like: " + {if(DefaultConfiguration.defaultMathLinkPath._1!="") DefaultConfiguration.defaultMathLinkPath._1 else DefaultConfiguration.exemplaryMathLinkPath._1} + ")\n" +
        "Please specify the correct path that points to " + DefaultConfiguration.defaultMathLinkName._1 + " file with command line option:" +
        " -mathkernel PATH_TO_" + DefaultConfiguration.defaultMathLinkName._1 + "_FILE\n" +
        "[Note] Please always use command line option -mathkernel and -jlink together. \n\n" + usage)
    assert(new java.io.File(libDirPath + File.separator + DefaultConfiguration.defaultMathLinkName._2).exists(),
      "\n[Error] Cannot find jlinkLibDir file named " + DefaultConfiguration.defaultMathLinkName._2 + " in path " + libDirPath+ "! " +
        "(On your system, it could look like: " + {if(DefaultConfiguration.defaultMathLinkPath._2!="") DefaultConfiguration.defaultMathLinkPath._2 else DefaultConfiguration.exemplaryMathLinkPath._2} + ")\n" +
        "Please specify the correct path that points to the directory contains " + DefaultConfiguration.defaultMathLinkName._2 + " file with command line option:" +
        " -jlink PATH_TO_DIRECTORY_CONTAINS_" +  DefaultConfiguration.defaultMathLinkName._2 + "_FILE\n" +
        "[Note] Please always use command line option -mathkernel and -jlink together. \n\n" + usage)

    ToolProvider.setProvider(new MathematicaToolProvider(mathematicaConfig))
  }

  def shutdownProver() = {
    ToolProvider.shutdown()
    TactixLibrary.invGenerator = FixedGenerator(Nil)
  }

  /** Exit gracefully */
  private def exit(status: Int): Nothing = {shutdownProver(); sys.exit(status)}

  /** Generate a header stamping the source of a generated file */
  //@todo Of course this has a security attack for non-letter characters like end of comments from command line
  private def stampHead(options: OptionMap): String = "/* @evidence: generated by KeYmaeraX " + VERSION + " " + nocomment(options.getOrElse('commandLine, "<unavailable>").asInstanceOf[String]) + " */\n\n"

  /** Require that s has no C-style line-comments */
  private def nocomment(s: String): String = {require(!s.contains("/*") && !s.contains("*/")); s}

  /**
   * Prove given input file (with given tactic) to produce a lemma.
   * {{{KeYmaeraXLemmaPrinter(Prover(tactic)(KeYmaeraXProblemParser(input)))}}}
   *
   * @param options The prover options.
   */
  def prove(options: OptionMap) = {
    require(options.contains('in), usage)
<<<<<<< HEAD
    require(options.contains('tactic), usage)

    val tacticFileNameDotScala = options('tactic).toString
    //assert(tacticFileNameDotScala.endsWith(".scala"),
    //  "\n[Error] Wrong file name " + tacticFileNameDotScala + " used for -tactic! KeYmaera X only reads .scala tactic file. Please use: -tactic FILENAME.scala")
    val tacticSource = scala.io.Source.fromFile(tacticFileNameDotScala).mkString
=======
>>>>>>> 70a0c307

    val (tactic: BelleExpr, tacticSource: String) = options.get('tactic) match {
      case Some(t) =>
        val fileName = t.toString
        val source = scala.io.Source.fromFile(fileName).mkString
        if (fileName.endsWith(".scala")) {
          val tacticGenClasses = new ScalaTacticCompiler().compile(source)
          assert(tacticGenClasses.size == 1, "Expected exactly 1 tactic generator class, but got " + tacticGenClasses.map(_.getName()))
          val tacticGenerator = tacticGenClasses.head.newInstance.asInstanceOf[(()=> BelleExpr)]
          (tacticGenerator(), source)
        } else if (fileName.endsWith(".kyt")) {
          (BelleParser(source), source)
        } else {
          ???
          //@todo builtin tactic names at least from ExposedTacticsLibrary should be accepted (without file extension)
        }
      case None => TactixLibrary.auto
    }

    // KeYmaeraXLemmaPrinter(Prover(tactic)(KeYmaeraXProblemParser(input)))
<<<<<<< HEAD
    val inputFileNameDotKey = options('in).toString
    assert(inputFileNameDotKey.endsWith(".key") || inputFileNameDotKey.endsWith(".kyx"),
      "\n[Error] Wrong file name " + inputFileNameDotKey + " used for -prove! KeYmaera X only proves .key or .kyx files. Please use: -prove FILENAME.[key/kyx]")
    val input = scala.io.Source.fromFile(inputFileNameDotKey).mkString
=======
    val inputFileName = options('in).toString
    assert(inputFileName.endsWith(".key") || inputFileName.endsWith(".kyx"),
      "\n[Error] Wrong file name " + inputFileName + " used for -prove! KeYmaera X only proves .key or .kyx files. Please use: -prove FILENAME.[key/kyx]")
    val input = scala.io.Source.fromFile(inputFileName).mkString
>>>>>>> 70a0c307
    val inputModel = KeYmaeraXProblemParser(input)
    val inputSequent = Sequent(immutable.IndexedSeq[Formula](), immutable.IndexedSeq(inputModel))
    var outputFileName = inputFileName.dropRight(4) + ".kyp"
    if(options.contains('out)) {
      outputFileName = options('out).toString
      assert(outputFileName.endsWith(".kyp"),
        "\n[Error] Wrong file name " + outputFileName + " used for -out! KeYmaera X only produces proof evidence as .kyp file. Please use: -out FILENAME.kyp")
    }

    val pw = new PrintWriter(outputFileName)

    val proofStart: Long = Platform.currentTime
    //@todo turn the following into a transformation as well. The natural type is Prover: Tactic=>(Formula=>Provable) which however always forces 'verify=true. Maybe that's not bad.
    val witness = TactixLibrary.proveBy(inputSequent, tactic)
    val proofDuration = Platform.currentTime - proofStart
    Console.println("[proof time " + proofDuration + "ms]")

    if (witness.isProved) {
      assert(witness.subgoals.isEmpty)
      val witnessStart: Long = Platform.currentTime
      val proved = witness.proved
      //@note assert(witness.isProved, "Successful proof certificate") already checked in line above
      assert(inputSequent == proved, "Proved the original problem and not something else")
      val witnessDuration = Platform.currentTime - witnessStart

      //@note printing original input rather than a pretty-print of proved ensures that @invariant annotations are preserved for reproves.
      val evidence = ToolEvidence(List(
        "tool" -> "KeYmaera X",
        "model" -> input,
        "tactic" -> tacticSource,
        "proof" -> "" //@todo serialize proof
      )) :: Nil

      //@note pretty-printing the result of parse ensures that the lemma states what's actually been proved.
      assert(KeYmaeraXParser(KeYmaeraXPrettyPrinter(inputModel)) == inputModel, "parse of print is identity")
      //@note check that proved conclusion is what we actually wanted to prove
      assert(witness.conclusion == inputSequent && witness.proved == inputSequent,
        "proved conclusion deviates from input")

      assert(inputFileName.lastIndexOf(File.separatorChar) < inputFileName.length, "Input file name is not an absolute path")
      val lemma = Lemma(witness, evidence,
        Some(inputFileName.substring(inputFileName.lastIndexOf(File.separatorChar)+1)))

      //@see[[edu.cmu.cs.ls.keymaerax.core.Lemma]]
      assert(lemma.fact.conclusion.ante.isEmpty && lemma.fact.conclusion.succ.size == 1, "Illegal lemma form")
      assert(KeYmaeraXExtendedLemmaParser(lemma.toString) == (lemma.name, lemma.fact.conclusion::Nil, lemma.evidence),
        "reparse of printed lemma is not original lemma")

      pw.write(stampHead(options))
      pw.write("/* @evidence: parse of print of result of a proof */\n\n")
      pw.write(lemma.toString)
      pw.close()
    } else {
      assert(!witness.isProved)
      assert(witness.subgoals.nonEmpty)
      //@note PrintWriter above has already emptied the output file
      pw.close()
      println("==================================")
      println("Tactic did not finish the proof    open goals: " + witness.subgoals.size)
      println("==================================")
      printOpenGoals(witness)
      println("==================================")
      if (options.getOrElse('interactive,false)==true) {
        interactiveProver(witness)
      } else {
        System.err.println("Incomplete proof: tactic did not finish the proof")
        exit(-1)
      }
    }
  }

  /**
   * ModelPlex monitor synthesis for the given input files
   * {{{KeYmaeraXPrettyPrinter(ModelPlex(vars)(KeYmaeraXProblemParser(input))}}}
   *
   * @param options in describes input file name, vars describes the list of variables, out describes the output file name.
   */
  def modelplex(options: OptionMap) = {
    require(options.contains('in), usage)

    // KeYmaeraXPrettyPrinter(ModelPlex(vars)(KeYmaeraXProblemParser(input))
    val inputFileNameDotKey = options('in).toString
    assert(inputFileNameDotKey.endsWith(".key") || inputFileNameDotKey.endsWith(".kyx"),
      "\n[Error] Wrong file name " + inputFileNameDotKey + " used for -modelplex! ModelPlex only handles .key or .kyx files. Please use: -modelplex FILENAME.[key/kyx]")
    val input = scala.io.Source.fromFile(inputFileNameDotKey).mkString
    val inputModel = KeYmaeraXProblemParser(input)
    val verifyOption = options.getOrElse('verify, false).asInstanceOf[Boolean]
    val inputFileName = inputFileNameDotKey.dropRight(4)
    var outputFileName = inputFileName
    if(options.contains('out)) {
      val outputFileNameDotMx = options('out).toString
      assert(outputFileNameDotMx.endsWith(".kym"),
        "\n[Error] Wrong file name " + outputFileNameDotMx + " used for -out! ModelPlex only generates .kym file. Please use: -out FILENAME.kym")
      outputFileName = outputFileNameDotMx.dropRight(3)
    }

    val pw = new PrintWriter(outputFileName + ".kym")

    val kind =
      if (options.contains('monitorKind)) options('monitorKind).asInstanceOf[Symbol]
      else 'model

    val outputFml = if (options.contains('vars))
      ModelPlex(options('vars).asInstanceOf[Array[Variable]].toList, kind, verifyOption)(inputModel)
    else
      ModelPlex(inputModel, kind, verifyOption)
    val output = KeYmaeraXPrettyPrinter(outputFml)

    val reparse = KeYmaeraXParser(output)
    assert(reparse == outputFml, "parse of print is identity")
    pw.write(stampHead(options))
    pw.write("/* @evidence: parse of print of ModelPlex proof output */\n\n")
    pw.write("/************************************\n * Generated by KeYmaera X ModelPlex\n ************************************/\n\n")
    pw.write("/**\n * @param variables are for the state before the controller run\n * @param post() function symbols are for the state after the controller run\n * @param other function symbols are constant\n */\n\n")
    pw.write(output)
    pw.close()
  }



  /**
   * Code generation
   * {{{CGenerator()(input)}}}
   */
  def codegen(options: OptionMap) = {
    require(options.contains('in), usage)

    val inputFileNameDotMx = options('in).toString
    assert(inputFileNameDotMx.endsWith(".kym"),
      "\n[Error] Wrong file name " + inputFileNameDotMx + " used for -codegen! Code generator only handles .kym file. Please use: -codegen FILENAME.kym")
    val input = scala.io.Source.fromFile(inputFileNameDotMx).mkString
    val inputFormula = KeYmaeraXParser(input)
    val inputFileName = inputFileNameDotMx.dropRight(3)

    if (options.getOrElse('interval, true).asInstanceOf[Boolean]) {
      //@todo check that when assuming the output formula as an additional untrusted lemma, the Provable isProved.
      System.err.println("Cannot yet augment compiled code with interval arithmetic to guard against floating-point roundoff errors\n(use -nointerval instead)")

      println("Interval arithmetic: unfinished")
      System.err.println("Interval arithmetic: unfinished")
      //@todo wipe out output file PrintWriter above has already emptied the output file
      //@todo pw.close()
      exit(-1)
      // TODO what to to when proof cannot be checked?
    } else {
      println("Interval arithmetic: Skipped interval arithmetic generation\n(use -interval to guard against floating-point roundoff errors)")
    }

    //@note codegen in C format only
    var outputFileName = inputFileName
    if(options.contains('out)) {
      val outputFileNameDotC = options('out).toString
      assert(outputFileNameDotC.endsWith(".c"),
        "\n[Error] Wrong file name " + outputFileNameDotC + " used for -out! C generator only generates .c file. Please use： -out FILENAME.c")
      outputFileName = outputFileNameDotC.dropRight(2)
    }
    val vars: List[Variable] =
      if(options.contains('vars)) options('vars).asInstanceOf[Array[Variable]].toList
      else StaticSemantics.vars(inputFormula).symbols.map((x:NamedSymbol)=>x.asInstanceOf[Variable]).toList.sortWith((x, y)=>x<y)
    val codegenStart = Platform.currentTime
    val output = CGenerator(inputFormula, vars, outputFileName)
    Console.println("[codegen time " + (Platform.currentTime - codegenStart) + "ms]")
    val pw = new PrintWriter(outputFileName + ".c")
    pw.write(stampHead(options))
    pw.write("/* @evidence: print of CGenerator of input */\n\n")
    pw.write(output)
    pw.close()
  }


  /** Launch the web user interface */
  def launchUI(args: Array[String]): Unit = {
    if(this.LAUNCH) Main.main("-launch" +: args)
    else Main.main(args)
  }
  
  // helpers

  /** Print brief information about all open goals in the proof tree under node */
  def printOpenGoals(node: Provable): Unit = node.subgoals.foreach(g => printNode(g))

  def printNode(node: Sequent): Unit = node.toString + "\n"

  /** Implements the security policy for the KeYmaera X web server.
    *
    * Preferably we would heavily restrict uses of reflection (to prevent, for example, creating fake Provables),
    * but we know of no way to do so except relying on extremely fragile methods such as crawling the call stack.
    * The same goes for restricting read access to files.
    *
    * Instead we settle for preventing people from installing less-restrictive security managers and restricting
    * all writes to be inside the .keymaerax directory. */
  class KeYmaeraXSecurityManager extends SecurityManager {
    private val homeDir = System.getProperty("user.home")
    private val keymaerax = homeDir + "/.keymaerax"

    override def checkPermission(perm: Permission): Unit = {
      perm match {
          //@todo should disallow writing reflection in .core.
        case perm:ReflectPermission if "suppressAccessChecks"==perm.getName =>
          throw new SecurityException("suppressing access checks during reflection is forbidden")
        case _:ReflectPermission => ()
        case _:RuntimePermission =>
          if ("setSecurityManager".equals(perm.getName))
            throw new SecurityException("Changing security manager is forbidden")
        case _:FilePermission =>
          val filePermission = perm.asInstanceOf[FilePermission]
          val name = filePermission.getName
          val actions = filePermission.getActions
          if ((actions.contains("write") || actions.contains("delete"))
            && !name.startsWith(keymaerax)) {
            throw new SecurityException("KeYmaera X security manager forbids writing to files outside ~/.keymaerax")
          }
      }
    }
  }

  private def activateSecurity(): Unit = {
    System.setSecurityManager(new KeYmaeraXSecurityManager())
  }

  private val interactiveUsage = "Type a tactic command to apply to the current goal.\n" +
    "skip - ignore the current goal for now and skip to the next goal.\n" +
    "goals - list all open goals.\n" +
    "goal i - switch to goal number i\n" +
    "exit - quit the prover (or hit Ctrl-C any time).\n" +
    "help - will display this usage information.\n" +
    "Tactics will be reported back when a branch closes but may need cleanup.\n"

  /** KeYmaera C: A simple interactive command-line prover */
  @deprecated("Use web UI instead")
  private def interactiveProver(root: Provable): Provable = {
    val commands = io.Source.stdin.getLines()
    println("KeYmaera X Interactive Command-line Prover\n" +
      "If you are looking for the more convenient web user interface,\nrestart with option -ui\n\n")
    println(interactiveUsage)

    while (!root.isProved) {
      assert(root.subgoals.nonEmpty, "proofs that are not closed must have open goals")
      println("Open Goals: " + root.subgoals.size)
      var node = root.subgoals.head
      var current = root
      //println("=== " + node.tacticInfo.infos.getOrElse("branchLabel", "<none>") + " ===\n")
      var tacticLog = ""
      assert(!current.isProved, "open goals are not closed")
      while (!current.isProved) {
        printNode(node)
        System.out.flush()
        commands.next().trim match {
          case "" =>
          case "help" => println(interactiveUsage)
          case "exit" => exit(5)
          case "goals" => val open = root.subgoals
            (1 to open.length).foreach(g => {println("Goal " + g); printNode(open(g-1))})
          case it if it.startsWith("goal ") => try {
            val g = it.substring("goal ".length).toInt
            if (1<=g&&g<=root.subgoals.size) node = root.subgoals(g-1)
            else println("No such goal: "+ g)
          } catch {case e: NumberFormatException => println(e)}
          case "skip" =>
            if (root.subgoals.size >= 2) {
              //@todo skip to the next goal somewhere on the right of node, not to a random goal
              //@todo track this level skipping by closing and opening parentheses in the log
              var nextGoal = new Random().nextInt(root.subgoals.length)
              assert(0 <= nextGoal && nextGoal < root.subgoals.size, "random in range")
              node = if (root.subgoals(nextGoal) != node)
                root.subgoals(nextGoal)
              else {
                val otherGoals = root.subgoals diff List(node)
                assert(otherGoals.length == root.subgoals.length - 1, "removing one open goal decreases open goal count by 1")
                nextGoal = new Random().nextInt(otherGoals.length)
                assert(0 <= nextGoal && nextGoal < otherGoals.size, "random in range")
                otherGoals(nextGoal)
              }
            } else {
              println("No other open goals to skip to")
            }
          case command: String =>
            //@note security issue since executing arbitrary input unsanitized
            val tacticGenerator = new ScalaTacticCompiler().compile(tacticParsePrefix + command + tacticParseSuffix).head.newInstance().asInstanceOf[() => BelleExpr]
            val tactic = tacticGenerator()
            tacticLog += "& " + command + "\n"
            current = TactixLibrary.proveBy(node, tactic)
            // walk to the next open subgoal
            // continue walking if it has leaves
            while (!current.isProved && current.subgoals.nonEmpty)
              node = current.subgoals.head
            //@todo make sure to walk to siblings ultimately
        }
      }
      assert(current.isProved)
//      println("=== " + node.tacticInfo.infos.getOrElse("branchLabel", "<none>") + " === CLOSED")
      println(tacticLog)
    }
    root
  }

  //@todo import namespace of the user tactic *object* passed in -tactic
  private val tacticParsePrefix =
    """
      |import edu.cmu.cs.ls.keymaerax.bellerophon._
      |import edu.cmu.cs.ls.keymaerax.btactics._
      |import edu.cmu.cs.ls.keymaerax.btactics.TactixLibrary._
      |import edu.cmu.cs.ls.keymaerax.btactics.DebuggingTactics._
      |import edu.cmu.cs.ls.keymaerax.parser.StringConverter._
      |class InteractiveLocalTactic extends (() => BelleExpr) {
      |  def apply(): BelleExpr = {
      |
    """.stripMargin

  private val tacticParseSuffix =
    """
      |  }
      |}
    """.stripMargin


  private val license: String =
    """
      |KeYmaera X
      |SOFTWARE LICENSE AGREEMENT
      |ACADEMIC OR NON-PROFIT ORGANIZATION NONCOMMERCIAL RESEARCH USE ONLY
      |
      |BY USING THE SOFTWARE, YOU ARE AGREEING TO THE TERMS OF THIS LICENSE
      |AGREEMENT. IF YOU DO NOT AGREE WITH THESE TERMS, YOU MAY NOT USE OR
      |DOWNLOAD THE SOFTWARE.
      |
      |This is a license agreement ("Agreement") between your academic
      |institution or non-profit organization or self (called "Licensee" or
      |"You" in this Agreement) and Carnegie Mellon University (called
      |"Licensor" in this Agreement). All rights not specifically granted
      |to you in this Agreement are reserved for Licensor.
      |
      |RESERVATION OF OWNERSHIP AND GRANT OF LICENSE:
      |
      |Licensor retains exclusive ownership of any copy of the Software (as
      |defined below) licensed under this Agreement and hereby grants to
      |Licensee a personal, non-exclusive, non-transferable license to use
      |the Software for noncommercial research purposes, without the right
      |to sublicense, pursuant to the terms and conditions of this
      |Agreement. As used in this Agreement, the term "Software" means (i)
      |the executable file made accessible to Licensee by Licensor pursuant
      |to this Agreement, inclusive of backups, and updates permitted
      |hereunder or subsequently supplied by Licensor, including all or any
      |file structures, programming instructions, user interfaces and
      |screen formats and sequences as well as any and all documentation
      |and instructions related to it.
      |
      |CONFIDENTIALITY: Licensee acknowledges that the Software is
      |proprietary to Licensor, and as such, Licensee agrees to receive all
      |such materials in confidence and use the Software only in accordance
      |with the terms of this Agreement. Licensee agrees to use reasonable
      |effort to protect the Software from unauthorized use, reproduction,
      |distribution, or publication.
      |
      |COPYRIGHT: The Software is owned by Licensor and is protected by
      |United States copyright laws and applicable international treaties
      |and/or conventions.
      |
      |PERMITTED USES: The Software may be used for your own noncommercial
      |internal research purposes. You understand and agree that Licensor
      |is not obligated to implement any suggestions and/or feedback you
      |might provide regarding the Software, but to the extent Licensor
      |does so, you are not entitled to any compensation related thereto.
      |
      |BACKUPS: If Licensee is an organization, it may make that number of
      |copies of the Software necessary for internal noncommercial use at a
      |single site within its organization provided that all information
      |appearing in or on the original labels, including the copyright and
      |trademark notices are copied onto the labels of the copies.
      |
      |USES NOT PERMITTED: You may not modify, translate, reverse engineer,
      |decompile, disassemble, distribute, copy or use the Software except
      |as explicitly permitted herein. Licensee has not been granted any
      |trademark license as part of this Agreement and may not use the name
      |or mark "KeYmaera X", "Carnegie Mellon" or any renditions thereof
      |without the prior written permission of Licensor.
      |
      |You may not sell, rent, lease, sublicense, lend, time-share or
      |transfer, in whole or in part, or provide third parties access to
      |prior or present versions (or any parts thereof) of the Software.
      |
      |ASSIGNMENT: You may not assign this Agreement or your rights
      |hereunder without the prior written consent of Licensor. Any
      |attempted assignment without such consent shall be null and void.
      |
      |TERM: The term of the license granted by this Agreement is from
      |Licensee's acceptance of this Agreement by clicking "I Agree" below
      |or by using the Software until terminated as provided below.
      |
      |The Agreement automatically terminates without notice if you fail to
      |comply with any provision of this Agreement. Licensee may terminate
      |this Agreement by ceasing using the Software. Upon any termination
      |of this Agreement, Licensee will delete any and all copies of the
      |Software. You agree that all provisions which operate to protect the
      |proprietary rights of Licensor shall remain in force should breach
      |occur and that the obligation of confidentiality described in this
      |Agreement is binding in perpetuity and, as such, survives the term
      |of the Agreement.
      |
      |FEE: Provided Licensee abides completely by the terms and conditions
      |of this Agreement, there is no fee due to Licensor for Licensee's
      |use of the Software in accordance with this Agreement.
      |
      |DISCLAIMER OF WARRANTIES: THE SOFTWARE IS PROVIDED "AS-IS" WITHOUT
      |WARRANTY OF ANY KIND INCLUDING ANY WARRANTIES OF PERFORMANCE OR
      |MERCHANTABILITY OR FITNESS FOR A PARTICULAR USE OR PURPOSE OR OF
      |NON-INFRINGEMENT. LICENSEE BEARS ALL RISK RELATING TO QUALITY AND
      |PERFORMANCE OF THE SOFTWARE AND RELATED MATERIALS.
      |
      |SUPPORT AND MAINTENANCE: No Software support or training by the
      |Licensor is provided as part of this Agreement.
      |
      |EXCLUSIVE REMEDY AND LIMITATION OF LIABILITY: To the maximum extent
      |permitted under applicable law, Licensor shall not be liable for
      |direct, indirect, special, incidental, or consequential damages or
      |lost profits related to Licensee's use of and/or inability to use
      |the Software, even if Licensor is advised of the possibility of such
      |damage.
      |
      |EXPORT REGULATION: Licensee agrees to comply with any and all
      |applicable U.S. export control laws, regulations, and/or other laws
      |related to embargoes and sanction programs administered by the
      |Office of Foreign Assets Control.
      |
      |SEVERABILITY: If any provision(s) of this Agreement shall be held to
      |be invalid, illegal, or unenforceable by a court or other tribunal
      |of competent jurisdiction, the validity, legality and enforceability
      |of the remaining provisions shall not in any way be affected or
      |impaired thereby.
      |
      |NO IMPLIED WAIVERS: No failure or delay by Licensor in enforcing any
      |right or remedy under this Agreement shall be construed as a waiver
      |of any future or other exercise of such right or remedy by Licensor.
      |
      |GOVERNING LAW: This Agreement shall be construed and enforced in
      |accordance with the laws of the Commonwealth of Pennsylvania without
      |reference to conflict of laws principles. You consent to the
      |personal jurisdiction of the courts of this County and waive their
      |rights to venue outside of Allegheny County, Pennsylvania.
      |
      |ENTIRE AGREEMENT AND AMENDMENTS: This Agreement constitutes the sole
      |and entire agreement between Licensee and Licensor as to the matter
      |set forth herein and supersedes any previous agreements,
      |understandings, and arrangements between the parties relating hereto.
      |
    """.stripMargin
}<|MERGE_RESOLUTION|>--- conflicted
+++ resolved
@@ -314,16 +314,6 @@
    */
   def prove(options: OptionMap) = {
     require(options.contains('in), usage)
-<<<<<<< HEAD
-    require(options.contains('tactic), usage)
-
-    val tacticFileNameDotScala = options('tactic).toString
-    //assert(tacticFileNameDotScala.endsWith(".scala"),
-    //  "\n[Error] Wrong file name " + tacticFileNameDotScala + " used for -tactic! KeYmaera X only reads .scala tactic file. Please use: -tactic FILENAME.scala")
-    val tacticSource = scala.io.Source.fromFile(tacticFileNameDotScala).mkString
-=======
->>>>>>> 70a0c307
-
     val (tactic: BelleExpr, tacticSource: String) = options.get('tactic) match {
       case Some(t) =>
         val fileName = t.toString
@@ -343,17 +333,10 @@
     }
 
     // KeYmaeraXLemmaPrinter(Prover(tactic)(KeYmaeraXProblemParser(input)))
-<<<<<<< HEAD
-    val inputFileNameDotKey = options('in).toString
-    assert(inputFileNameDotKey.endsWith(".key") || inputFileNameDotKey.endsWith(".kyx"),
-      "\n[Error] Wrong file name " + inputFileNameDotKey + " used for -prove! KeYmaera X only proves .key or .kyx files. Please use: -prove FILENAME.[key/kyx]")
-    val input = scala.io.Source.fromFile(inputFileNameDotKey).mkString
-=======
     val inputFileName = options('in).toString
     assert(inputFileName.endsWith(".key") || inputFileName.endsWith(".kyx"),
       "\n[Error] Wrong file name " + inputFileName + " used for -prove! KeYmaera X only proves .key or .kyx files. Please use: -prove FILENAME.[key/kyx]")
     val input = scala.io.Source.fromFile(inputFileName).mkString
->>>>>>> 70a0c307
     val inputModel = KeYmaeraXProblemParser(input)
     val inputSequent = Sequent(immutable.IndexedSeq[Formula](), immutable.IndexedSeq(inputModel))
     var outputFileName = inputFileName.dropRight(4) + ".kyp"
