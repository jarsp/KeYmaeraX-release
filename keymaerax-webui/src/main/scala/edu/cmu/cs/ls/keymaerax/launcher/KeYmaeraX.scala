package edu.cmu.cs.ls.keymaerax.launcher

import java.io.{File, FilePermission, PrintWriter}
import java.lang.reflect.ReflectPermission
import java.security.Permission

import edu.cmu.cs.ls.keymaerax.api.ScalaTacticCompiler
import edu.cmu.cs.ls.keymaerax.bellerophon.{BTacticParser, BelleExpr}
import edu.cmu.cs.ls.keymaerax.btactics._
import edu.cmu.cs.ls.keymaerax.core._
import edu.cmu.cs.ls.keymaerax.parser._
import edu.cmu.cs.ls.keymaerax.tools.{Mathematica, ToolEvidence, Tool}
import edu.cmu.cs.ls.keymaerax.codegen.{CseCGenerator, CGenerator}
import scala.collection.immutable
import scala.compat.Platform
import scala.util.Random

/**
 * Command-line interface for KeYmaera X.
  *
  * @author Stefan Mitsch
 * @author Andre Platzer
 * @author Ran Ji
 */
object KeYmaeraX {

  private type OptionMap = Map[Symbol, Any]

  /** Usage -help information, formatted to 80 characters width. */
  private val usage = "KeYmaera X Prover" + " " + VERSION +
    """
      |
      |Usage: java -Xss20M -jar KeYmaeraX.jar
      |  -prove filename -tactic filename [-out filename] |
      |  -modelplex filename [-out filename] |
      |  -codegen filename -format C [-vars var1,var2,..,varn] [-out file] |
      |  -ui [filename] [web server options] |
      |  -parse [filename] |
      |  -bparse [filename]
      |
      |Actions:
      |  -prove     run KeYmaera X prover on given file with given tactic
      |  -modelplex synthesize monitor from given file with ModelPlex prover tactic
      |  -codegen   generate executable code from given file for given target language
      |  -ui        start web user interface with optional file (if any) and arguments
      |  -parse     return error code !=0 if the input model file does not parse
      |  -bparse    return error code !=0 if bellerophon tactic file does not parse
      |
      |Additional options:
      |  -mathkernel MathKernel(.exe) path to the Mathematica kernel executable
      |  -jlink path/to/jlinkNativeLib path to the J/Link native library directory
      |  -verify   generate and check the final proof certificate (recommended)
      |  -noverify skip checking proof certificates after proof search
      |  -interval guard reals by interval arithmetic in floating point (recommended)
      |  -nointerval  skip interval arithmetic presuming no floating point errors
      |  -interactive start a simple command-line prover if -prove fails
      |  -cse      use common subexpression elimination in C code (not recommended)
      |  -dnf      use disjunctive normal form in Spiral code
      |  -vars     use ordered list of variables, treating others as constant functions
      |  -kind     kind of monitor to generate, one of ctrl or model
      |  -lax      enable lax mode with more flexible parser, printer, prover etc.
      |  -strict   enable strict mode with no flexibility in prover
      |  -security enable security manager imposing some security restrictions
      |  -debug    enable debug mode with more exhaustive messages
      |  -nodebug  disable debug mode to suppress intermediate messages
      |  -help     Display this usage information
      |  -license  Show license agreement for using this software
      |
      |Web server options:
      |  -tool mathematica|z3
      |
      |Copyright (c) Carnegie Mellon University.
      |Use option -license to show the license conditions.
      |""".stripMargin

  private def launched() {
    LAUNCH = true;
    println("Launch flag was set.");
  }
  var LAUNCH : Boolean = false;

  def main (args: Array[String]): Unit = {
    println("KeYmaera X Prover " + VERSION + "\n" +
      "Use option -help for usage and license information")
    if (args.length == 0) return launchUI(args)
    if (args.length > 0 && (args(0)=="-help" || args(0)=="--help" || args(0)=="-h")) {println(usage); exit(1)}
    else {
      def makeVariables(varNames: Array[String]): Array[Variable] = {
        varNames.map(vn => KeYmaeraXParser(vn) match {
          case v: Variable => v
          case v => throw new IllegalArgumentException("String " + v + " is not a valid variable name")
        })
      }

      def nextOption(map: OptionMap, list: List[String]): OptionMap = {
        list match {
          case Nil => map
          case "-help" :: _ => {println(usage); exit(1)}
          case "-license" :: _ => {println(license); exit(1)}
          // actions
          case "-parse" :: value :: tail =>
            parseProblemFile(value); ???
          case "-bparse" :: value :: tail =>
            parseBelleTactic(value); ???
          case "-prove" :: value :: tail =>
            if(value.nonEmpty && !value.toString.startsWith("-")) nextOption(map ++ Map('mode -> "prove", 'in -> value), tail)
            else optionErrorReporter("-prove")
          case "-modelplex" :: value :: tail =>
            if(value.nonEmpty && !value.toString.startsWith("-")) nextOption(map ++ Map('mode -> "modelplex", 'in -> value), tail)
            else optionErrorReporter("-modelPlex")
          case "-codegen" :: value :: tail =>
            if(value.nonEmpty && !value.toString.startsWith("-")) nextOption(map ++ Map('mode -> "codegen", 'in -> value), tail)
            else optionErrorReporter("-codegen")
          case "-ui" :: kyxFilePath :: "-tactic" :: tacticPath :: tail =>
            launchUIWithTactic(kyxFilePath, tacticPath, tail.toArray); map ++ Map('mode -> "ui")
          case "-ui" :: tail => launchUI(tail.toArray); map ++ Map('mode -> "ui")
          // action options
          case "-out" :: value :: tail =>
            if(value.nonEmpty && !value.toString.startsWith("-")) nextOption(map ++ Map('out -> value), tail)
            else optionErrorReporter("-out")
          case "-vars" :: value :: tail =>
            if(value.nonEmpty && !value.toString.startsWith("-")) nextOption(map ++ Map('vars -> makeVariables(value.split(","))), tail)
            else optionErrorReporter("-vars")
          case "-kind" :: value :: tail =>
            if(value.nonEmpty && !value.toString.startsWith("-")) nextOption(map ++ Map('kind -> Symbol(value)), tail)
            else optionErrorReporter("-kind")
          case "-format" :: value :: tail =>
            if(value.nonEmpty && !value.toString.startsWith("-")) nextOption(map ++ Map('format -> value), tail)
            else optionErrorReporter("-format")
          case "-tactic" :: value :: tail =>
            if(value.nonEmpty && !value.toString.startsWith("-")) nextOption(map ++ Map('tactic -> value), tail)
            else optionErrorReporter("-tactic")
          case "-interactive" :: tail => nextOption(map ++ Map('interactive -> true), tail)
          // aditional options
          case "-mathkernel" :: value :: tail =>
            if(value.nonEmpty && !value.toString.startsWith("-")) nextOption(map ++ Map('mathkernel -> value), tail)
            else optionErrorReporter("-mathkernel")
          case "-jlink" :: value :: tail =>
            if(value.nonEmpty && !value.toString.startsWith("-")) nextOption(map ++ Map('jlink -> value), tail)
            else optionErrorReporter("-jlink")
          case "-verify" :: tail => require(!map.contains('verify)); nextOption(map ++ Map('verify -> true), tail)
          case "-noverify" :: tail => require(!map.contains('verify)); nextOption(map ++ Map('verify -> false), tail)
          case "-interval" :: tail => require(!map.contains('interval)); nextOption(map ++ Map('interval -> true), tail)
          case "-nointerval" :: tail => require(!map.contains('interval)); nextOption(map ++ Map('interval -> false), tail)
          case "-cse" :: tail => require(!map.contains('cse)); nextOption(map ++ Map('cse -> true), tail)
          case "-dnf" :: tail => require(!map.contains('dnf)); nextOption(map ++ Map('dnf -> true), tail)
          // global options
          case "-lax" :: tail => System.setProperty("LAX", "true"); nextOption(map, tail)
          case "-strict" :: tail => System.setProperty("LAX", "false"); nextOption(map, tail)
          case "-debug" :: tail => System.setProperty("DEBUG", "true"); nextOption(map, tail)
          case "-nodebug" :: tail => System.setProperty("DEBUG", "false"); nextOption(map, tail)
          case "-security" :: tail => activateSecurity(); nextOption(map, tail)
          case "-launch" :: tail => launched(); nextOption(map, tail)
          case option :: tail => optionErrorReporter(option)
        }
      }


      //@note 'commandLine is only passed in to preserve evidence of what generated the output.
      val options = nextOption(Map('commandLine -> args.mkString(" ")), args.toList)
      require(options.contains('mode), usage + "\narguments: " + args.mkString("  "))

      if (options.get('mode) == Some("codegen") && options.getOrElse('format, "C")=="C")
        //@note no MathKernel initialization needed for C generation
        codegen(options)
      else if (options.get('mode) != Some("ui") ) {
        try {
          initializeProver(options)

          //@todo allow multiple passes by filter architecture: -prove bla.key -tactic bla.scal -modelplex -codegen -format C
          options.get('mode) match {
            case Some("prove") => prove(options)
            case Some("modelplex") => modelplex(options)
            case Some("codegen") => codegen(options)
            case Some("ui") => assert(false, "already handled above since no prover needed"); ???
          }
        } finally {
          shutdownProver()
        }
      }
    }
  }

  private def parseProblemFile(fileName: String) = {
    try {
      val fileContents = scala.io.Source.fromFile(fileName).getLines().reduce(_ + "\n" + _)
      val formula = KeYmaeraXProblemParser(fileContents);
      println(KeYmaeraXPrettyPrinter(formula))
      println("Parsed file successfully");
      sys.exit(0)
    }
    catch {
      case e : Exception => {
        if (System.getProperty("DEBUG", "false")=="true") e.printStackTrace()
        println(e);
        println("Failed to parse file");
        sys.exit(-1)
      }
    }
  }

  private def parseBelleTactic(fileName: String) = {
    val fileContents : String = scala.io.Source.fromFile(fileName).getLines().reduce(_ + "\n" + _)
    BTacticParser(fileContents) match {
      case Some(_) => {
        println("Parsed file successfully");
        sys.exit(0)
      }
      case None => {
        println("Failed to parse file.");
        sys.exit(-1)
      }
    }
  }

  private def optionErrorReporter(option: String) = {
    val noValueMessage = "[Error] No value specified for " + option + " option. "
    option match {
<<<<<<< HEAD
      case "-prove" => println(noValueMessage + "Please use: -prove FILENAME.key\n\n" + usage); exit(1)
      case "-modelPlex" => println(noValueMessage + "Please use: -modelPlex FILENAME.key\n\n" + usage); exit(1)
      case "-codegen" => println(noValueMessage + "Please use: -codegen FILENAME.mx\n\n" + usage); exit(1)
=======
      case "-prove" => println(noValueMessage + "Please use: -prove FILENAME.[key/kyx]\n\n" + usage); exit(1)
      case "-modelPlex" => println(noValueMessage + "Please use: -modelPlex FILENAME.[key/kyx]\n\n" + usage); exit(1)
      case "codegen" => println(noValueMessage + "Please use: -codegen FILENAME.mx\n\n" + usage); exit(1)
>>>>>>> 57d3c56e
      case "-out" => println(noValueMessage + "Please use: -out FILENAME.proof | FILENAME.mx | FILENAME.c | FILENAME.g\n\n" + usage); exit(1)
      case "-vars" => println(noValueMessage + "Please use: -vars VARIABLE_1,VARIABLE_2,...\n\n" + usage); exit(1)
      case "-format" => println(noValueMessage + "Please use: -format C | Spiral\n\n" + usage); exit(1)
      case "-tactic" =>  println(noValueMessage + "Please use: -tactic FILENAME.scala\n\n" + usage); exit(1)
      case "-mathkernel" => println(noValueMessage + "Please use: -mathkernel PATH_TO_" + DefaultConfiguration.defaultMathLinkName._1 + "_FILE\n\n" + usage); exit(1)
      case "-jlink" => println(noValueMessage + "Please use: -jlink PATH_TO_DIRECTORY_CONTAINS_" +  DefaultConfiguration.defaultMathLinkName._2 + "_FILE\n\n" + usage); exit(1)
      case _ =>  println("[Error] Unknown option " + option + "\n\n" + usage); exit(1)
    }
  }

  def initializeProver(options: OptionMap) = {
    assert((options.contains('mathkernel) && options.contains('jlink)) || (!options.contains('mathkernel) && !options.contains('jlink)),
      "\n[Error] Please always use command line option -mathkernel and -jlink together," +
        "and specify the Mathematica link paths with:\n" +
        " -mathkernel PATH_TO_" + DefaultConfiguration.defaultMathLinkName._1 + "_FILE" +
        " -jlink PATH_TO_DIRECTORY_CONTAINS_" +  DefaultConfiguration.defaultMathLinkName._2 + "_FILE \n\n" + usage)

    val mathematicaConfig =
      if (options.contains('mathkernel) && options.contains('jlink)) Map("linkName" -> options.get('mathkernel).get.toString,
                                                                         "libDir" -> options.get('jlink).get.toString)
      else DefaultConfiguration.defaultMathematicaConfig

    val linkNamePath = mathematicaConfig.get("linkName") match {
      case Some(path) => path
      case _ => ""
    }
    val libDirPath = mathematicaConfig.get("libDir") match {
      case Some(path) => path
      case _ => ""
    }
    assert(linkNamePath!="" && libDirPath!="",
      "\n[Error] The paths to MathKernel file named " + DefaultConfiguration.defaultMathLinkName._1 + " and jlinkLibDir file named " + DefaultConfiguration.defaultMathLinkName._2 + " are not specified! " +
        "(On your system, they could look like: " + {if(DefaultConfiguration.defaultMathLinkPath._1!="") DefaultConfiguration.defaultMathLinkPath._1 else DefaultConfiguration.exemplaryMathLinkPath._1} +
        " and " + {if(DefaultConfiguration.defaultMathLinkPath._2!="") DefaultConfiguration.defaultMathLinkPath._2 else DefaultConfiguration.exemplaryMathLinkPath._2} + ")\n" +
        "Please specify the paths to " + DefaultConfiguration.defaultMathLinkName._1 + " and " + DefaultConfiguration.defaultMathLinkName._2 + " with command line option:" +
        " -mathkernel PATH_TO_" + DefaultConfiguration.defaultMathLinkName._1 + "_FILE" +
        " -jlink PATH_TO_DIRECTORY_CONTAINS_" +  DefaultConfiguration.defaultMathLinkName._2 + "_FILE\n" +
        "[Note] Please always use command line option -mathkernel and -jlink together. \n\n" + usage)
    assert(linkNamePath.endsWith(DefaultConfiguration.defaultMathLinkName._1) && new java.io.File(linkNamePath).exists(),
      "\n[Error] Cannot find MathKernel file named " + DefaultConfiguration.defaultMathLinkName._1 + " in path: " + linkNamePath+ "! " +
        "(On your system, it could look like: " + {if(DefaultConfiguration.defaultMathLinkPath._1!="") DefaultConfiguration.defaultMathLinkPath._1 else DefaultConfiguration.exemplaryMathLinkPath._1} + ")\n" +
        "Please specify the correct path that points to " + DefaultConfiguration.defaultMathLinkName._1 + " file with command line option:" +
        " -mathkernel PATH_TO_" + DefaultConfiguration.defaultMathLinkName._1 + "_FILE\n" +
        "[Note] Please always use command line option -mathkernel and -jlink together. \n\n" + usage)
    assert(new java.io.File(libDirPath + File.separator + DefaultConfiguration.defaultMathLinkName._2).exists(),
      "\n[Error] Cannot find jlinkLibDir file named " + DefaultConfiguration.defaultMathLinkName._2 + " in path " + libDirPath+ "! " +
        "(On your system, it could look like: " + {if(DefaultConfiguration.defaultMathLinkPath._2!="") DefaultConfiguration.defaultMathLinkPath._2 else DefaultConfiguration.exemplaryMathLinkPath._2} + ")\n" +
        "Please specify the correct path that points to the directory contains " + DefaultConfiguration.defaultMathLinkName._2 + " file with command line option:" +
        " -jlink PATH_TO_DIRECTORY_CONTAINS_" +  DefaultConfiguration.defaultMathLinkName._2 + "_FILE\n" +
        "[Note] Please always use command line option -mathkernel and -jlink together. \n\n" + usage)

    PrettyPrinter.setPrinter(KeYmaeraXPrettyPrinter.pp)

    val generator = new ConfigurableGenerate[Formula]()
    KeYmaeraXParser.setAnnotationListener((p: Program, inv: Formula) => generator.products += (p->inv))
    TactixLibrary.invGenerator = generator

    val mathematica = new Mathematica()
    mathematica.init(DefaultConfiguration.defaultMathematicaConfig)
    DerivedAxioms.qeTool = mathematica
    TactixLibrary.tool = mathematica

    //@note just in case the user shuts down the prover from the command line
    Runtime.getRuntime.addShutdownHook(new Thread() { override def run(): Unit = { shutdownProver() } })
  }

  def shutdownProver() = {
    if (DerivedAxioms.qeTool != null) {
      DerivedAxioms.qeTool match { case t: Tool => t.shutdown() }
      DerivedAxioms.qeTool = null
    }
    if (TactixLibrary.tool != null) {
      TactixLibrary.tool match { case t: Tool => t.shutdown() }
      TactixLibrary.tool = null
      TactixLibrary.invGenerator = new NoneGenerate()
    }
  }

  /** Exit gracefully */
  private def exit(status: Int): Nothing = {shutdownProver(); sys.exit(status)}

  /** Generate a header stamping the source of a generated file */
  //@todo Of course this has a security attack for non-letter characters like end of comments from command line
  private def stampHead(options: OptionMap): String = "/* @evidence: generated by KeYmaeraX " + VERSION + " " + nocomment(options.getOrElse('commandLine, "<unavailable>").asInstanceOf[String]) + " */\n\n"

  /** Require that s has no C-style line-comments */
  private def nocomment(s: String): String = {require(!s.contains("/*") && !s.contains("*/")); s}

  /**
   * Prove given input file (with given tactic) to produce a lemma.
   * {{{KeYmaeraXLemmaPrinter(Prover(tactic)(KeYmaeraXProblemParser(input)))}}}
    *
    * @param options
   * @todo tactic should default to master and builtin tactic names at least from ExposedTacticsLibrary should be accepted (without file extension)
   */
  def prove(options: OptionMap) = {
    require(options.contains('in), usage)
    require(options.contains('tactic), usage)

    val tacticFileNameDotScala = options.get('tactic).get.toString
    //assert(tacticFileNameDotScala.endsWith(".scala"),
    //  "\n[Error] Wrong file name " + tacticFileNameDotScala + " used for -tactic! KeYmaera X only reads .scala tactic file. Please use: -tactic FILENAME.scala")
    val tacticSource = scala.io.Source.fromFile(tacticFileNameDotScala).mkString

    val tacticGenClasses = new ScalaTacticCompiler().compile(tacticSource)
    assert(tacticGenClasses.size == 1, "Expected exactly 1 tactic generator class, but got " + tacticGenClasses.map(_.getName()))
    val tacticGenerator = tacticGenClasses.head.newInstance.asInstanceOf[(()=> BelleExpr)]
    val tactic = tacticGenerator()

    // KeYmaeraXLemmaPrinter(Prover(tactic)(KeYmaeraXProblemParser(input)))
    val inputFileNameDotKey = options.get('in).get.toString
    assert(inputFileNameDotKey.endsWith(".key") || inputFileNameDotKey.endsWith(".kyx"),
      "\n[Error] Wrong file name " + inputFileNameDotKey + " used for -prove! KeYmaera X only proves .key or .kyx files. Please use: -prove FILENAME.[key/kyx]")
    val input = scala.io.Source.fromFile(inputFileNameDotKey).mkString
    val inputModel = KeYmaeraXProblemParser(input)
    val inputSequent = Sequent(Nil, immutable.IndexedSeq[Formula](), immutable.IndexedSeq(inputModel))
    val inputFileName = inputFileNameDotKey.dropRight(4)
    var outputFileName = inputFileName
    if(options.contains('out)) {
      val outputFileNameDotProof = options.get('out).get.toString
      assert(outputFileNameDotProof.endsWith(".proof"),
        "\n[Error] Wrong file name " + outputFileNameDotProof + " used for -out! KeYmaera X only produces proof evidence as .proof file. Please use: -out FILENAME.proof")
      outputFileName = outputFileNameDotProof.dropRight(6)
    }

    val pw = new PrintWriter(outputFileName + ".proof")

    val proofStart: Long = Platform.currentTime
    //@todo turn the following into a transformation as well. The natural type is Prover: Tactic=>(Formula=>Provable) which however always forces 'verify=true. Maybe that's not bad.
    val witness = TactixLibrary.proveBy(inputSequent, tactic)
    val proofDuration = Platform.currentTime - proofStart
    Console.println("[proof time " + proofDuration + "ms]")

    if (witness.isProved) {
      assert(witness.subgoals.isEmpty)
      if (options.getOrElse('verify, false).asInstanceOf[Boolean]) {
        val witnessStart: Long = Platform.currentTime
        val proved = witness.proved
        //@note assert(witness.isProved, "Successful proof certificate") already checked in line above
        assert(inputSequent == proved, "Proved the original problem and not something else")
        val witnessDuration = Platform.currentTime - witnessStart
        Console.println("[proof time       " + proofDuration + "ms]")
        Console.println("[certificate time " + witnessDuration + "ms]")
        println("Proof certificate: Passed")
      } else {
        println("Proof certificate: Skipped extraction of proof certificate from proof search\n (use -verify to generate and check proof certificate)")
      }

      //@note printing original input rather than a pretty-print of proved ensures that @invariant annotations are preserved for reproves.
      val evidence = ToolEvidence(Map(
        "tool" -> "KeYmaera X",
        "model" -> input,
        "tactic" -> scala.io.Source.fromFile(tacticFileNameDotScala).mkString,
        "proof" -> "" //@todo serialize proof
      )) :: Nil

      //@note pretty-printing the result of parse ensures that the lemma states what's actually been proved.
      assert(KeYmaeraXParser(KeYmaeraXPrettyPrinter(inputModel)) == inputModel, "parse of print is identity")
      //@note check that proved conclusion is what we actually wanted to prove
      assert(witness.conclusion == inputSequent && witness.proved == inputSequent,
        "proved conclusion deviates from input")

      assert(inputFileName.lastIndexOf(File.separatorChar) < inputFileName.length, "Input file name is not an absolute path")
      val lemma = Lemma(witness, evidence,
        Some(inputFileName.substring(inputFileName.lastIndexOf(File.separatorChar)+1)))

      //@see[[edu.cmu.cs.ls.keymaerax.core.Lemma]]
      assert(lemma.fact.conclusion.ante.isEmpty && lemma.fact.conclusion.succ.size == 1, "Illegal lemma form")
      assert(KeYmaeraXExtendedLemmaParser(lemma.toString) == (lemma.name, lemma.fact.conclusion::Nil, lemma.evidence.head),
        "reparse of printed lemma is not original lemma")

      pw.write(stampHead(options))
      pw.write("/* @evidence: parse of print of result of a proof */\n\n")
      pw.write(lemma.toString)
      pw.close()
    } else {
      assert(!witness.isProved)
      assert(witness.subgoals.nonEmpty)
      //@note PrintWriter above has already emptied the output file
      pw.close()
      println("==================================")
      println("Tactic did not finish the proof    open goals: " + witness.subgoals.size)
      println("==================================")
      printOpenGoals(witness)
      println("==================================")
      if (options.getOrElse('interactive,false)==true) {
        interactiveProver(witness)
      } else {
        System.err.println("Incomplete proof: tactic did not finish the proof")
        exit(-1)
      }
    }
  }

  /**
   * ModelPlex monitor synthesis for the given input files
   * {{{KeYmaeraXPrettyPrinter(ModelPlex(vars)(KeYmaeraXProblemParser(input))}}}
    *
    * @param options in describes input file name, vars describes the list of variables, out describes the output file name.
   */
  def modelplex(options: OptionMap) = {
    require(options.contains('in), usage)

    // KeYmaeraXPrettyPrinter(ModelPlex(vars)(KeYmaeraXProblemParser(input))
    val inputFileNameDotKey = options.get('in).get.toString
    assert(inputFileNameDotKey.endsWith(".key") || inputFileNameDotKey.endsWith(".kyx"),
      "\n[Error] Wrong file name " + inputFileNameDotKey + " used for -modelplex! ModelPlex only handles .key or .kyx files. Please use: -modelplex FILENAME.[key/kyx]")
    val input = scala.io.Source.fromFile(inputFileNameDotKey).mkString
    val inputModel = KeYmaeraXProblemParser(input)
    val verifyOption = options.getOrElse('verify, false).asInstanceOf[Boolean]
    val inputFileName = inputFileNameDotKey.dropRight(4)
    var outputFileName = inputFileName
    if(options.contains('out)) {
      val outputFileNameDotMx = options.get('out).get.toString
      assert(outputFileNameDotMx.endsWith(".mx"),
        "\n[Error] Wrong file name " + outputFileNameDotMx + " used for -out! ModelPlex only generates .mx file. Please use: -out FILENAME.mx")
      outputFileName = outputFileNameDotMx.dropRight(3)
    }

    val pw = new PrintWriter(outputFileName + ".mx")

    val kind =
      if (options.contains('kind)) options.get('kind).get.asInstanceOf[Symbol]
      else 'model

    val outputFml = if (options.contains('vars))
      ModelPlex(options.get('vars).get.asInstanceOf[Array[Variable]].toList, kind, verifyOption)(inputModel)
    else
      ModelPlex(inputModel, kind, verifyOption)
    val output = KeYmaeraXPrettyPrinter(outputFml)

    val reparse = KeYmaeraXParser(output)
    assert(reparse == outputFml, "parse of print is identity")
    pw.write(stampHead(options))
    pw.write("/* @evidence: parse of print of ModelPlex proof output */\n\n")
    pw.write("/************************************\n * Generated by KeYmaera X ModelPlex\n ************************************/\n\n")
    pw.write("/**\n * @param variables are for the state before the controller run\n * @param post() function symbols are for the state after the controller run\n * @param other function symbols are constant\n */\n\n")
    pw.write(output)
    pw.close()
  }



  /**
   * Code generation
   * {{{CGenerator()(input)}}}
   */
  def codegen(options: OptionMap) = {
    require(options.contains('in), usage)
    require(options.contains('format), usage)

    val inputFileNameDotMx = options.get('in).get.toString
    assert(inputFileNameDotMx.endsWith(".mx"),
      "\n[Error] Wrong file name " + inputFileNameDotMx + " used for -codegen! Code generator only handles .mx file. Please use: -codegen FILENAME.mx")
    val input = scala.io.Source.fromFile(inputFileNameDotMx).mkString
    val inputFormula = KeYmaeraXParser(input)
    val inputFileName = inputFileNameDotMx.dropRight(3)

    if (options.getOrElse('interval, true).asInstanceOf[Boolean]) {
      //@todo check that when assuming the output formula as an additional untrusted lemma, the Provable isProved.
      System.err.println("Cannot yet augment compiled code with interval arithmetic to guard against floating-point roundoff errors\n(use -nointerval instead)")

      println("Interval arithmetic: unfinished")
      System.err.println("Interval arithmetic: unfinished")
      //@todo wipe out output file PrintWriter above has already emptied the output file
      //@todo pw.close()
      exit(-1)
      // TODO what to to when proof cannot be checked?
    } else {
      println("Interval arithmetic: Skipped interval arithmetic generation\n(use -interval to guard against floating-point roundoff errors)")
    }

    if(options.get('format).get.toString == "C") {
      var outputFileName = inputFileName
      if(options.contains('out)) {
        val outputFileNameDotC = options.get('out).get.toString
        assert(outputFileNameDotC.endsWith(".c"),
          "\n[Error] Wrong file name " + outputFileNameDotC + " used for -out! C generator only generates .c file. Please use： -out FILENAME.c")
        outputFileName = outputFileNameDotC.dropRight(2)
      }
      val vars: List[Variable] =
        if(options.contains('vars)) options.get('vars).get.asInstanceOf[Array[Variable]].toList
        else StaticSemantics.vars(inputFormula).symbols.map((x:NamedSymbol)=>x.asInstanceOf[Variable]).toList.sortWith((x, y)=>x<y)
      val cseMode = options.contains('cse)
      val codegenStart = Platform.currentTime
      val output = if(cseMode) CseCGenerator(inputFormula, vars, outputFileName) else CGenerator(inputFormula, vars, outputFileName)
      Console.println("[codegen time " + (Platform.currentTime - codegenStart) + "ms]")
      val pw = new PrintWriter(outputFileName + ".c")
      pw.write(stampHead(options))
      pw.write("/* @evidence: print of CGenerator of input */\n\n")
      pw.write(output)
      pw.close()
    } else throw new IllegalArgumentException("-format C should be specified as a command line argument")
  }


  /** Launch the web user interface */
  def launchUI(args: Array[String]): Unit = {
    if(this.LAUNCH) Main.main("-launch" +: args)
    else Main.main(args)
  }

  def launchUIWithTactic(kyxPath: String, tacticPath: String, uiArgs: Array[String]) : Unit = {
    throw new Exception("This feature is not currently implemented")
//    println("Launching UI and trying to prove " + kyxPath + " with tactic " + tacticPath)
//    // Launch the web server if it's not already running, and then wait until the server is started.
//    //@todo we need a much cleaner way of checking if the stack size is correct. Until then, calling Main.main from here is very spaghetti.
////    if(!serverIsRunning())
////      throw new IllegalStateException("Server must be running in order to execute a tactic on a .key file.")
//
//    //@todo we're assuming that the stack size is correct.
//    Main.startServer()
//    while(!serverIsRunning()) {
//      this.synchronized({ this.wait(100) })
//    }
//
//    //@todo is this ok...?
//
//    val db = DBAbstractionObj.defaultDatabase //@todo ???
//    val username = "commandLineInterface"
//
//    // Create a new user; ignore any errors.
//    new CreateUserRequest(db, username, "password").getResultingResponses()
//
//
//    //Create the model
//    val modelId = {
//      val randomName = java.util.UUID.randomUUID().toString
//      val kyxFile         = new File(kyxPath)
//      val kyxFileContents = Files.readAllLines(Paths.get(kyxPath)).toArray().toList.mkString("\n")
//      val modelRequest    = new CreateModelRequest(db, username, kyxFile.getName + "(noise: " + randomName + ")", kyxFileContents)
//
//      //The file should parse.
//      try { KeYmaeraXProblemParser(kyxFileContents) }
//      catch { case e: Throwable => System.err.println(".key file should parse!"); throw e }
//
//      modelRequest.getResultingResponses()
//      modelRequest.getModelId
//    }
//
//    // Create a new proof
//    val proofId = {
//      val createPrfRequest = new CreateProofRequest(db, username, modelId, s"$modelId -- Proof launched from CLI -- will not reload!", "")
//
//      createPrfRequest.getResultingResponses()
//      createPrfRequest.getProofId
//    }
//
//    // Run the scala file on the created proof -- blocking!
//    new RunScalaFileRequest(db, proofId, new File(tacticPath)).getResultingResponses()
//
//    // Send the user's browser to the correct location.
//    val host: String = "localhost" //@todo ???
//    val port: Int    = 8090 //@todo ???
//    val path: String = s"dashboard.html?#/proofs/$proofId"
//    SystemWebBrowser(s"http://$host:$port/$path")
//  }
//  private def serverIsRunning() : Boolean = {
//    try {
//      new Socket("localhost", 8090)
//      true
//    }
//    catch {
//      case e : Exception => false
//    }
  }

  // helpers

  /** Print brief information about all open goals in the proof tree under node */
  def printOpenGoals(node: Provable): Unit = node.subgoals.foreach(g => printNode(g))

  def printNode(node: Sequent): Unit = node.toString + "\n"

//  /** Print brief information about the given node */
//  def printNode(node: Sequent): Unit =
//    println("=== " + node.tacticInfo.infos.getOrElse("branchLabel", "<none>") + " ===\n  " +
//      (if (node.isProved) "Closed Goal: " else if (node.children.isEmpty) "Open Goal: " else "Inner Node: ") +
//      node.toString() + "\n" +
//      "  \tdebug: " + node.tacticInfo.infos.getOrElse("debug", "<none>") + "\n")
//
//  /** Print elaborate information about the given node */
//  def elaborateNode(node: ProofNode): Unit = {
//    println("=== " + node.tacticInfo.infos.getOrElse("branchLabel", "<none>") + " ===  " +
//      (if (node.isClosed) "Closed Goal: " else if (node.children.isEmpty) "Open Goal: " else "Inner Node: ") +
//      "\tdebug: " + node.tacticInfo.infos.getOrElse("debug", "<none>") +
//      "\n" + node.sequent.prettyString + "\n")
//  }

  /** Implements the security policy for the KeYmaera X web server.
    *
    * Preferably we would heavily restrict uses of reflection (to prevent, for example, creating fake Provables),
    * but we know of no way to do so except relying on extremely fragile methods such as crawling the call stack.
    * The same goes for restricting read access to files.
    *
    * Instead we settle for preventing people from installing less-restrictive security managers and restricting
    * all writes to be inside the .keymaerax directory. */
  class KeYmaeraXSecurityManager extends SecurityManager {
    val homeDir = System.getProperty("user.home")
    val keymaerax = homeDir + "/.keymaerax"

    override def checkPermission(perm: Permission): Unit = {
      perm match {
        case _:ReflectPermission => ()
        case _:RuntimePermission =>
          if ("setSecurityManager".equals(perm.getName))
            throw new SecurityException()
        case _:FilePermission =>
          val filePermission = perm.asInstanceOf[FilePermission]
          val name = filePermission.getName
          val actions = filePermission.getActions
          if ((actions.contains("write") || actions.contains("delete"))
            && !name.startsWith(keymaerax)) {
            throw new SecurityException("KeYmaera X security manager forbids writing to files outside ~/.keymaerax")
          }
      }
    }
  }

  private def activateSecurity(): Unit = {
    System.setSecurityManager(new KeYmaeraXSecurityManager())
  }

  private val interactiveUsage = "Type a tactic command to apply to the current goal.\n" +
    "skip - ignore the current goal for now and skip to the next goal.\n" +
    "goals - list all open goals.\n" +
    "goal i - switch to goal number i\n" +
    "exit - quit the prover (or hit Ctrl-C any time).\n" +
    "help - will display this usage information.\n" +
    "Tactics will be reported back when a branch closes but may need cleanup.\n"
  /** KeYmaera C: A simple interactive command-line prover */
  private def interactiveProver(root: Provable): Provable = {
    val commands = io.Source.stdin.getLines()
    println("KeYmaera X Interactive Command-line Prover\n" +
      "If you are looking for the more convenient web user interface,\nrestart with option -ui\n\n")
    println(interactiveUsage)

    while (!root.isProved) {
      assert(root.subgoals.nonEmpty, "proofs that are not closed must have open goals")
      println("Open Goals: " + root.subgoals.size)
      var node = root.subgoals.head
      var current = root
      //println("=== " + node.tacticInfo.infos.getOrElse("branchLabel", "<none>") + " ===\n")
      var tacticLog = ""
      assert(!current.isProved, "open goals are not closed")
      while (!current.isProved) {
        printNode(node)
        System.out.flush()
        commands.next().trim match {
          case "" =>
          case "help" => println(interactiveUsage)
          case "exit" => exit(5)
          case "goals" => val open = root.subgoals
            (1 to open.length).map(g => {println("Goal " + g); printNode(open(g-1))})
          case it if it.startsWith("goal ") => try {
            val g = it.substring("goal ".length).toInt
            if (1<=g&&g<=root.subgoals.size) node = root.subgoals(g-1)
            else println("No such goal: "+ g)
          } catch {case e: NumberFormatException => println(e)}
          case "skip" =>
            if (root.subgoals.size >= 2) {
              //@todo skip to the next goal somewhere on the right of node, not to a random goal
              //@todo track this level skipping by closing and opening parentheses in the log
              var nextGoal = new Random().nextInt(root.subgoals.length)
              assert(0 <= nextGoal && nextGoal < root.subgoals.size, "random in range")
              node = if (root.subgoals(nextGoal) != node)
                root.subgoals(nextGoal)
              else {
                val otherGoals = root.subgoals diff List(node)
                assert(otherGoals.length == root.subgoals.length - 1, "removing one open goal decreases open goal count by 1")
                nextGoal = new Random().nextInt(otherGoals.length)
                assert(0 <= nextGoal && nextGoal < otherGoals.size, "random in range")
                otherGoals(nextGoal)
              }
            } else {
              println("No other open goals to skip to")
            }
          case command: String =>
            //@note security issue since executing arbitrary input unsanitized
            val tacticGenerator = new ScalaTacticCompiler().compile(tacticParsePrefix + command + tacticParseSuffix).head.newInstance().asInstanceOf[() => BelleExpr]
            val tactic = tacticGenerator()
            tacticLog += "& " + command + "\n"
            current = TactixLibrary.proveBy(node, tactic)
            // walk to the next open subgoal
            // continue walking if it has leaves
            while (!current.isProved && current.subgoals.nonEmpty)
              node = current.subgoals.head
            //@todo make sure to walk to siblings ultimately
        }
      }
      assert(current.isProved)
//      println("=== " + node.tacticInfo.infos.getOrElse("branchLabel", "<none>") + " === CLOSED")
      println(tacticLog)
    }
    root
  }

  //@todo import namespace of the user tactic *object* passed in -tactic
  private val tacticParsePrefix =
    """
      |import edu.cmu.cs.ls.keymaerax.bellerophon._
      |import edu.cmu.cs.ls.keymaerax.btactics._
      |import edu.cmu.cs.ls.keymaerax.btactics.TactixLibrary._
      |import edu.cmu.cs.ls.keymaerax.btactics.DebuggingTactics._
      |import edu.cmu.cs.ls.keymaerax.parser.StringConverter._
      |class InteractiveLocalTactic extends (() => BelleExpr) {
      |  def apply(): BelleExpr = {
      |
    """.stripMargin

  private val tacticParseSuffix =
    """
      |  }
      |}
    """.stripMargin


  private val license: String =
    """
      |KeYmaera X
      |SOFTWARE LICENSE AGREEMENT
      |ACADEMIC OR NON-PROFIT ORGANIZATION NONCOMMERCIAL RESEARCH USE ONLY
      |
      |BY USING THE SOFTWARE, YOU ARE AGREEING TO THE TERMS OF THIS LICENSE
      |AGREEMENT. IF YOU DO NOT AGREE WITH THESE TERMS, YOU MAY NOT USE OR
      |DOWNLOAD THE SOFTWARE.
      |
      |This is a license agreement ("Agreement") between your academic
      |institution or non-profit organization or self (called "Licensee" or
      |"You" in this Agreement) and Carnegie Mellon University (called
      |"Licensor" in this Agreement). All rights not specifically granted
      |to you in this Agreement are reserved for Licensor.
      |
      |RESERVATION OF OWNERSHIP AND GRANT OF LICENSE:
      |
      |Licensor retains exclusive ownership of any copy of the Software (as
      |defined below) licensed under this Agreement and hereby grants to
      |Licensee a personal, non-exclusive, non-transferable license to use
      |the Software for noncommercial research purposes, without the right
      |to sublicense, pursuant to the terms and conditions of this
      |Agreement. As used in this Agreement, the term "Software" means (i)
      |the executable file made accessible to Licensee by Licensor pursuant
      |to this Agreement, inclusive of backups, and updates permitted
      |hereunder or subsequently supplied by Licensor, including all or any
      |file structures, programming instructions, user interfaces and
      |screen formats and sequences as well as any and all documentation
      |and instructions related to it.
      |
      |CONFIDENTIALITY: Licensee acknowledges that the Software is
      |proprietary to Licensor, and as such, Licensee agrees to receive all
      |such materials in confidence and use the Software only in accordance
      |with the terms of this Agreement. Licensee agrees to use reasonable
      |effort to protect the Software from unauthorized use, reproduction,
      |distribution, or publication.
      |
      |COPYRIGHT: The Software is owned by Licensor and is protected by
      |United States copyright laws and applicable international treaties
      |and/or conventions.
      |
      |PERMITTED USES: The Software may be used for your own noncommercial
      |internal research purposes. You understand and agree that Licensor
      |is not obligated to implement any suggestions and/or feedback you
      |might provide regarding the Software, but to the extent Licensor
      |does so, you are not entitled to any compensation related thereto.
      |
      |BACKUPS: If Licensee is an organization, it may make that number of
      |copies of the Software necessary for internal noncommercial use at a
      |single site within its organization provided that all information
      |appearing in or on the original labels, including the copyright and
      |trademark notices are copied onto the labels of the copies.
      |
      |USES NOT PERMITTED: You may not modify, translate, reverse engineer,
      |decompile, disassemble, distribute, copy or use the Software except
      |as explicitly permitted herein. Licensee has not been granted any
      |trademark license as part of this Agreement and may not use the name
      |or mark "KeYmaera X", "Carnegie Mellon" or any renditions thereof
      |without the prior written permission of Licensor.
      |
      |You may not sell, rent, lease, sublicense, lend, time-share or
      |transfer, in whole or in part, or provide third parties access to
      |prior or present versions (or any parts thereof) of the Software.
      |
      |ASSIGNMENT: You may not assign this Agreement or your rights
      |hereunder without the prior written consent of Licensor. Any
      |attempted assignment without such consent shall be null and void.
      |
      |TERM: The term of the license granted by this Agreement is from
      |Licensee's acceptance of this Agreement by clicking "I Agree" below
      |or by using the Software until terminated as provided below.
      |
      |The Agreement automatically terminates without notice if you fail to
      |comply with any provision of this Agreement. Licensee may terminate
      |this Agreement by ceasing using the Software. Upon any termination
      |of this Agreement, Licensee will delete any and all copies of the
      |Software. You agree that all provisions which operate to protect the
      |proprietary rights of Licensor shall remain in force should breach
      |occur and that the obligation of confidentiality described in this
      |Agreement is binding in perpetuity and, as such, survives the term
      |of the Agreement.
      |
      |FEE: Provided Licensee abides completely by the terms and conditions
      |of this Agreement, there is no fee due to Licensor for Licensee's
      |use of the Software in accordance with this Agreement.
      |
      |DISCLAIMER OF WARRANTIES: THE SOFTWARE IS PROVIDED "AS-IS" WITHOUT
      |WARRANTY OF ANY KIND INCLUDING ANY WARRANTIES OF PERFORMANCE OR
      |MERCHANTABILITY OR FITNESS FOR A PARTICULAR USE OR PURPOSE OR OF
      |NON-INFRINGEMENT. LICENSEE BEARS ALL RISK RELATING TO QUALITY AND
      |PERFORMANCE OF THE SOFTWARE AND RELATED MATERIALS.
      |
      |SUPPORT AND MAINTENANCE: No Software support or training by the
      |Licensor is provided as part of this Agreement.
      |
      |EXCLUSIVE REMEDY AND LIMITATION OF LIABILITY: To the maximum extent
      |permitted under applicable law, Licensor shall not be liable for
      |direct, indirect, special, incidental, or consequential damages or
      |lost profits related to Licensee's use of and/or inability to use
      |the Software, even if Licensor is advised of the possibility of such
      |damage.
      |
      |EXPORT REGULATION: Licensee agrees to comply with any and all
      |applicable U.S. export control laws, regulations, and/or other laws
      |related to embargoes and sanction programs administered by the
      |Office of Foreign Assets Control.
      |
      |SEVERABILITY: If any provision(s) of this Agreement shall be held to
      |be invalid, illegal, or unenforceable by a court or other tribunal
      |of competent jurisdiction, the validity, legality and enforceability
      |of the remaining provisions shall not in any way be affected or
      |impaired thereby.
      |
      |NO IMPLIED WAIVERS: No failure or delay by Licensor in enforcing any
      |right or remedy under this Agreement shall be construed as a waiver
      |of any future or other exercise of such right or remedy by Licensor.
      |
      |GOVERNING LAW: This Agreement shall be construed and enforced in
      |accordance with the laws of the Commonwealth of Pennsylvania without
      |reference to conflict of laws principles. You consent to the
      |personal jurisdiction of the courts of this County and waive their
      |rights to venue outside of Allegheny County, Pennsylvania.
      |
      |ENTIRE AGREEMENT AND AMENDMENTS: This Agreement constitutes the sole
      |and entire agreement between Licensee and Licensor as to the matter
      |set forth herein and supersedes any previous agreements,
      |understandings, and arrangements between the parties relating hereto.
      |
    """.stripMargin
}<|MERGE_RESOLUTION|>--- conflicted
+++ resolved
@@ -216,15 +216,9 @@
   private def optionErrorReporter(option: String) = {
     val noValueMessage = "[Error] No value specified for " + option + " option. "
     option match {
-<<<<<<< HEAD
-      case "-prove" => println(noValueMessage + "Please use: -prove FILENAME.key\n\n" + usage); exit(1)
-      case "-modelPlex" => println(noValueMessage + "Please use: -modelPlex FILENAME.key\n\n" + usage); exit(1)
-      case "-codegen" => println(noValueMessage + "Please use: -codegen FILENAME.mx\n\n" + usage); exit(1)
-=======
       case "-prove" => println(noValueMessage + "Please use: -prove FILENAME.[key/kyx]\n\n" + usage); exit(1)
       case "-modelPlex" => println(noValueMessage + "Please use: -modelPlex FILENAME.[key/kyx]\n\n" + usage); exit(1)
       case "codegen" => println(noValueMessage + "Please use: -codegen FILENAME.mx\n\n" + usage); exit(1)
->>>>>>> 57d3c56e
       case "-out" => println(noValueMessage + "Please use: -out FILENAME.proof | FILENAME.mx | FILENAME.c | FILENAME.g\n\n" + usage); exit(1)
       case "-vars" => println(noValueMessage + "Please use: -vars VARIABLE_1,VARIABLE_2,...\n\n" + usage); exit(1)
       case "-format" => println(noValueMessage + "Please use: -format C | Spiral\n\n" + usage); exit(1)
